use crate::types::{Block, BlockHash, Network};
use std::fmt;
mod serde;

/// Represents a non-empty block chain as:
/// * the first block of the chain
/// * the successors to this block (which can be an empty list)
#[derive(Debug, PartialEq, Eq)]
pub struct BlockChain<'a> {
    // The first block of this `BlockChain`, i.e. the one at the lowest height.
    first: &'a Block,
    // The successor blocks of this `BlockChain`, i.e. the chain after the
    // `first` block.
    successors: Vec<&'a Block>,
}

impl<'a> BlockChain<'a> {
    /// Creates a new `BlockChain` with the given `first` block and an empty list
    /// of successors.
    pub fn new(first: &'a Block) -> Self {
        Self {
            first,
            successors: vec![],
        }
    }

    /// This is only useful for tests to simplify the creation of a `BlockChain`.
    #[cfg(test)]
    pub fn new_with_successors(first: &'a Block, successors: Vec<&'a Block>) -> Self {
        Self { first, successors }
    }

    /// Appends a new block to the list of `successors` of this `BlockChain`.
    pub fn push(&mut self, block: &'a Block) {
        self.successors.push(block);
    }

    /// Returns the length of this `BlockChain`.
    pub fn len(&self) -> usize {
        self.successors.len() + 1
    }

    pub fn first(&self) -> &'a Block {
        self.first
    }

    pub fn tip(&self) -> &'a Block {
        match self.successors.last() {
            None => {
                // The chain consists of only one block, and that is the tip.
                self.first
            }
            Some(tip) => tip,
        }
    }

    /// Consumes this `BlockChain` and returns the entire chain of blocks.
    pub fn into_chain(self) -> Vec<&'a Block> {
        let mut chain = vec![self.first];
        chain.extend(self.successors);
        chain
    }
}

/// Error returned when attempting to create a `BlockChain` out of an empty
/// list of blocks.
#[derive(Debug)]
pub struct EmptyChainError {}

impl fmt::Display for EmptyChainError {
    fn fmt(&self, f: &mut fmt::Formatter<'_>) -> fmt::Result {
        write!(f, "cannot create a `BlockChain` from an empty chain")
    }
}

/// Maintains a tree of connected blocks.
#[derive(Clone, Debug, PartialEq, Eq)]
pub struct BlockTree {
    pub root: Block,
    pub children: Vec<BlockTree>,
}

impl BlockTree {
    /// Creates a new `BlockTree` with the given block as its root.
    pub fn new(root: Block) -> Self {
        Self {
            root,
            children: vec![],
        }
    }
}

/// Extends the tree with the given block.
///
/// Blocks can extend the tree in the following cases:
///   * The block is already present in the tree (no-op).
///   * The block is a successor of a block already in the tree.
pub fn extend(block_tree: &mut BlockTree, block: Block) -> Result<(), BlockDoesNotExtendTree> {
    if contains(block_tree, &block) {
        // The block is already present in the tree. Nothing to do.
        return Ok(());
    }

    // Check if the block is a successor to any of the blocks in the tree.
    match find_mut(block_tree, &block.header().prev_blockhash.into()) {
        Some((block_subtree, _)) => {
            assert_eq!(
                block_subtree.root.block_hash().to_vec(),
                block.header().prev_blockhash.to_vec()
            );
            // Add the block as a successor.
            block_subtree.children.push(BlockTree::new(block));
            Ok(())
        }
        None => Err(BlockDoesNotExtendTree(block.block_hash())),
    }
}

/// Returns all the blockchains in the tree.
pub fn blockchains(block_tree: &BlockTree) -> Vec<BlockChain> {
    if block_tree.children.is_empty() {
        return vec![BlockChain {
            first: &block_tree.root,
            successors: vec![],
        }];
    }

    let mut tips = vec![];
    for child in block_tree.children.iter() {
        tips.extend(
            blockchains(child)
                .into_iter()
                .map(|bc| BlockChain {
                    first: &block_tree.root,
                    successors: bc.into_chain(),
                })
                .collect::<Vec<BlockChain>>(),
        );
    }

    tips
}

/// Returns a `BlockChain` starting from the anchor and ending with the `tip`.
///
/// If the `tip` doesn't exist in the tree, `None` is returned.
pub fn get_chain_with_tip<'a, 'b>(
    block_tree: &'a BlockTree,
    tip: &'b BlockHash,
) -> Option<BlockChain<'a>> {
    // Compute the chain in reverse order, as that's more efficient, and then
    // reverse it to get the answer in the correct order.
    get_chain_with_tip_reverse(block_tree, tip).map(|mut chain| {
        // Safe to unwrap as the `chain` would contain at least the root of the
        // `BlockTree` it was produced from.
        // This would be the first block since the chain is in reverse order.
        let first = chain.pop().unwrap();
        // Reverse the chain to get the list of `successors` in the right order.
        chain.reverse();
        BlockChain {
            first,
            successors: chain,
        }
    })
}

// Do a depth-first search to find the blockchain that ends with the given `tip`.
// For performance reasons, the list is returned in the reverse order, starting
// from `tip` and ending with `anchor`.
fn get_chain_with_tip_reverse<'a, 'b>(
    block_tree: &'a BlockTree,
    tip: &'b BlockHash,
) -> Option<Vec<&'a Block>> {
    if block_tree.root.block_hash() == *tip {
        return Some(vec![&block_tree.root]);
    }

    for child in block_tree.children.iter() {
        if let Some(mut chain) = get_chain_with_tip_reverse(child, tip) {
            chain.push(&block_tree.root);
            return Some(chain);
        }
    }

    None
}

// Returns the maximum sum of block difficulties from the root to a leaf inclusive.
pub fn difficulty_based_depth(tree: &BlockTree, network: Network) -> u128 {
    let mut res: u128 = 0;
    for child in tree.children.iter() {
        res = std::cmp::max(res, difficulty_based_depth(child, network));
    }
    res += tree.root.difficulty(network) as u128;
    res
}

// Returns a `BlockTree` where the hash of the root block matches the provided `block_hash`
// along with its depth if it exists, and `None` otherwise.
pub fn find_mut<'a>(
    block_tree: &'a mut BlockTree,
    blockhash: &BlockHash,
) -> Option<(&'a mut BlockTree, u32)> {
    fn find_mut_helper<'a>(
        block_tree: &'a mut BlockTree,
        blockhash: &BlockHash,
        depth: u32,
    ) -> Option<(&'a mut BlockTree, u32)> {
        if block_tree.root.block_hash() == *blockhash {
            return Some((block_tree, depth));
        }

        for child in block_tree.children.iter_mut() {
            if let res @ Some(_) = find_mut_helper(child, blockhash, depth + 1) {
                return res;
            }
        }

        None
    }

    find_mut_helper(block_tree, blockhash, 0)
}

// Returns true if a block exists in the tree, false otherwise.
fn contains(block_tree: &BlockTree, block: &Block) -> bool {
    if block_tree.root.block_hash() == block.block_hash() {
        return true;
    }

    for child in block_tree.children.iter() {
        if contains(child, block) {
            return true;
        }
    }

    false
}

/// An error thrown when trying to add a block that isn't a successor
/// of any block in the tree.
#[derive(Debug)]
pub struct BlockDoesNotExtendTree(pub BlockHash);

#[cfg(test)]
mod test {
    use super::*;
    use crate::test_utils::BlockBuilder;

    #[test]
    fn tree_single_block() {
        let block_tree = BlockTree::new(BlockBuilder::genesis().build());

        assert_eq!(
            blockchains(&block_tree),
            vec![BlockChain {
                first: &block_tree.root,
                successors: vec![],
            }]
        );
    }

    #[test]
    fn tree_multiple_forks() {
        let genesis_block = BlockBuilder::genesis().build();
        let genesis_block_header = *genesis_block.header();
        let mut block_tree = BlockTree::new(genesis_block);

        for i in 1..5 {
            // Create different blocks extending the genesis block.
            // Each one of these should be a separate fork.
            extend(
                &mut block_tree,
                BlockBuilder::with_prev_header(&genesis_block_header).build(),
            )
            .unwrap();
            assert_eq!(blockchains(&block_tree).len(), i);
        }

        assert_eq!(block_tree.children.len(), 4);
    }

    #[test]
    fn chain_with_tip_no_forks() {
        let mut blocks = vec![BlockBuilder::genesis().build()];
        for i in 1..10 {
            blocks.push(BlockBuilder::with_prev_header(blocks[i - 1].header()).build())
        }

        let mut block_tree = BlockTree::new(blocks[0].clone());

        for block in blocks.iter() {
            extend(&mut block_tree, block.clone()).unwrap();
        }

        for (i, block) in blocks.iter().enumerate() {
            // Fetch the blockchain with the `block` as tip.
            let chain = get_chain_with_tip(&block_tree, &block.block_hash())
                .unwrap()
                .into_chain();

            // The first block should be the genesis block.
            assert_eq!(chain[0], &blocks[0]);
            // The last block should be the expected tip.
            assert_eq!(chain.last().unwrap(), &block);

            // The length of the chain should grow as the requested tip gets deeper.
            assert_eq!(chain.len(), i + 1);

            // All blocks should be correctly chained to one another.
            for i in 1..chain.len() {
                assert_eq!(
                    chain[i - 1].block_hash().to_vec(),
                    chain[i].header().prev_blockhash.to_vec()
                )
            }
        }
    }

    #[test]
    fn chain_with_tip_multiple_forks() {
        let mut blocks = vec![BlockBuilder::genesis().build()];
        let mut block_tree = BlockTree::new(blocks[0].clone());

        let num_forks = 5;
        for _ in 0..num_forks {
            for i in 1..10 {
                blocks.push(BlockBuilder::with_prev_header(blocks[i - 1].header()).build())
            }

            for block in blocks.iter() {
                extend(&mut block_tree, block.clone()).unwrap();
            }

            for (i, block) in blocks.iter().enumerate() {
                // Fetch the blockchain with the `block` as tip.
                let chain = get_chain_with_tip(&block_tree, &block.block_hash())
                    .unwrap()
                    .into_chain();

                // The first block should be the genesis block.
                assert_eq!(chain[0], &blocks[0]);
                // The last block should be the expected tip.
                assert_eq!(chain.last().unwrap(), &block);

                // The length of the chain should grow as the requested tip gets deeper.
                assert_eq!(chain.len(), i + 1);

                // All blocks should be correctly chained to one another.
                for i in 1..chain.len() {
                    assert_eq!(
                        chain[i - 1].block_hash().to_vec(),
                        chain[i].header().prev_blockhash.to_vec()
                    )
                }
            }

            blocks = vec![blocks[0].clone()];
        }
    }

    #[test]
    fn test_difficulty_based_depth_single_block() {
        let block_tree = BlockTree::new(BlockBuilder::genesis().build_with_mock_difficulty(5));

        assert_eq!(difficulty_based_depth(&block_tree, Network::Mainnet), 5);
    }

    #[test]
<<<<<<< HEAD
    fn test_difficulty_based_depth_root_with_childs() {
        let genesis_block = BlockBuilder::genesis().build_with_mock_difficulty(5);
=======
    fn test_difficulty_based_depth_root_with_children() {
        let genesis_block = BlockBuilder::genesis().build().with_mock_difficulty(5);
>>>>>>> 5678171d
        let genesis_block_header = *genesis_block.header();
        let mut block_tree = BlockTree::new(genesis_block);

        for i in 1..11 {
            extend(
                &mut block_tree,
                BlockBuilder::with_prev_header(&genesis_block_header).build_with_mock_difficulty(i),
            )
            .unwrap();
        }

        // The maximum sum of block difficulties from the root to a leaf is the sum
        // of the root and child with the greatest difficulty which is 5 + 10 = 15.
        assert_eq!(difficulty_based_depth(&block_tree, Network::Mainnet), 15);
    }
}<|MERGE_RESOLUTION|>--- conflicted
+++ resolved
@@ -367,13 +367,8 @@
     }
 
     #[test]
-<<<<<<< HEAD
-    fn test_difficulty_based_depth_root_with_childs() {
+    fn test_difficulty_based_depth_root_with_children() {
         let genesis_block = BlockBuilder::genesis().build_with_mock_difficulty(5);
-=======
-    fn test_difficulty_based_depth_root_with_children() {
-        let genesis_block = BlockBuilder::genesis().build().with_mock_difficulty(5);
->>>>>>> 5678171d
         let genesis_block_header = *genesis_block.header();
         let mut block_tree = BlockTree::new(genesis_block);
 
