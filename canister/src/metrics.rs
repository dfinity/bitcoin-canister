--- conflicted
+++ resolved
@@ -51,22 +51,20 @@
             state.utxos.address_utxos_len() as f64,
             "The number of UTXOs that are owned by supported addresses.",
         )?;
-<<<<<<< HEAD
         w.encode_gauge(
-            "stable_memory_size",
+            "stable_memory_pages",
             ic_cdk::api::stable::stable_size() as f64,
             "The size of stable memory in pages.",
         )?;
         w.encode_gauge(
-            "heap_size",
+            "heap_pages",
             get_heap_size() as f64,
             "The size of the heap memory in pages.",
-=======
+        )?;
         w.encode_counter(
             "num_get_successors_rejects",
             state.syncing_state.num_get_successors_rejects,
             "The number of rejects received when calling GetSuccessors.",
->>>>>>> edfbeb91
         )?;
         Ok(())
     })
@@ -119,7 +117,10 @@
     fn encode_gauge(&mut self, name: &str, value: f64, help: &str) -> io::Result<()> {
         self.encode_single_value("gauge", name, value, help)
     }
-<<<<<<< HEAD
+
+    fn encode_counter(&mut self, name: &str, value: u64, help: &str) -> io::Result<()> {
+        self.encode_single_value("counter", name, value, help)
+    }
 }
 
 // Returns the size of the heap in pages.
@@ -132,10 +133,5 @@
     #[cfg(not(target_arch = "wasm32"))]
     {
         0
-=======
-
-    fn encode_counter(&mut self, name: &str, value: u64, help: &str) -> io::Result<()> {
-        self.encode_single_value("counter", name, value, help)
->>>>>>> edfbeb91
     }
 }