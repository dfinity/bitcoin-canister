--- conflicted
+++ resolved
@@ -4,12 +4,8 @@
     types::{Address, Block, BlockHash, OutPoint, TxOut},
     UtxoSet,
 };
-<<<<<<< HEAD
 use bitcoin::BlockHeader;
-use ic_btc_interface::Height;
-=======
 use ic_btc_interface::{Height, Network};
->>>>>>> 98d73c8f
 use outpoints_cache::OutPointsCache;
 use serde::{Deserialize, Serialize};
 
