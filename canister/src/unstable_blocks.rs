--- conflicted
+++ resolved
@@ -1054,11 +1054,7 @@
         // the root of chain `A` is considered stable.
         assert_eq!(peek(&unstable_blocks), Some(&chain[0]));
 
-<<<<<<< HEAD
-        // Add one more block to the second chain, so that it's depth
-=======
         // Add one more block to the second chain, so that its depth
->>>>>>> 063beb8f
         // is `TESTNET_UNSTABLE_MAX_DEPTH_DIFFERENCE`.
         push(
             &mut unstable_blocks,
