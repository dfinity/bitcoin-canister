use crate::{
    state::UtxoSet,
    types::{Address, Block, OutPoint, Storable, TxOut},
    unstable_blocks::UnstableBlocks,
};
use bitcoin::Script;
use ic_btc_types::{Height, Utxo};
<<<<<<< HEAD
use ic_stable_structures::Storable as _;
=======
>>>>>>> 4317e22f
use std::collections::{BTreeMap, BTreeSet};

/// A struct that tracks the UTXO set of a given address.
///
/// Given a reference to a full UTXO set, it is able to simulate adding
/// additional transactions and its impact on the UTXO set of `address`, which
/// is used for computing the UTXOs of an address at varying heights.
pub struct AddressUtxoSet<'a> {
    // The address to track the UTXOs of.
    address: Address,

    // A reference to the (full) underlying UTXO set.
    full_utxo_set: &'a UtxoSet,

    unstable_blocks: &'a UnstableBlocks,

    // Added UTXOs that are not present in the underlying UTXO set.
    added_utxos: BTreeMap<OutPoint, (TxOut, Height)>,

    // Removed UTXOs that are still present in the underlying UTXO set.
    removed_utxos: BTreeMap<OutPoint, (TxOut, Height)>,
}

impl<'a> AddressUtxoSet<'a> {
    /// Initialize an `AddressUtxoSet` that tracks the UTXO set of `address`.
    pub fn new(
        address: Address,
        full_utxo_set: &'a UtxoSet,
        unstable_blocks: &'a UnstableBlocks,
    ) -> Self {
        Self {
            address,
            full_utxo_set,
            unstable_blocks,
            removed_utxos: BTreeMap::new(),
            added_utxos: BTreeMap::new(),
        }
    }

    pub fn apply_block(&mut self, block: &Block) {
        for outpoint in self
            .unstable_blocks
            .get_removed_outpoints(&block.block_hash().to_vec(), &self.address)
        {
<<<<<<< HEAD
            let (txout, height) = self.unstable_blocks.get_tx_out(outpoint).unwrap();
            self.removed_utxos
                .insert(outpoint.clone(), (txout.clone(), height));
        }

=======
            let (txout, height) = self
                .unstable_blocks
                .get_tx_out(outpoint)
                .unwrap_or_else(|| {
                    panic!(
                        "tx out for outpoint {:?} must exist in removed outpoints",
                        outpoint
                    );
                });

            self.removed_utxos
                .insert(outpoint.clone(), (txout.clone(), height));
        }

>>>>>>> 4317e22f
        for outpoint in self
            .unstable_blocks
            .get_added_outpoints(&block.block_hash().to_vec(), &self.address)
        {
<<<<<<< HEAD
            let (txout, height) = self.unstable_blocks.get_tx_out(outpoint).unwrap();
=======
            let (txout, height) = self
                .unstable_blocks
                .get_tx_out(outpoint)
                .unwrap_or_else(|| {
                    panic!(
                        "tx out for outpoint {:?} must exist in added outpoints",
                        outpoint
                    );
                });
>>>>>>> 4317e22f
            self.added_utxos
                .insert(outpoint.clone(), (txout.clone(), height));
        }
    }

    pub fn into_vec(self, offset: Option<(Height, OutPoint)>) -> Vec<Utxo> {
        // Retrieve all the UTXOs of the address from the underlying UTXO set.
        let mut set: BTreeSet<_> = self
            .full_utxo_set
            .address_to_outpoints
            .range(
                self.address.to_bytes().to_vec(),
                offset.as_ref().map(|x| x.to_bytes()),
            )
            .filter_map(|(k, _)| {
                let (_, _, outpoint) = <(Address, Height, OutPoint)>::from_bytes(k);

                // Skip this outpoint if it has been removed in an unstable block.
                if self.removed_utxos.contains_key(&outpoint) {
                    return None;
                }

                let (txout, height) = self
                    .full_utxo_set
                    .utxos
                    .get(&outpoint)
                    .expect("outpoint must exist");

                Some(((height, outpoint).to_bytes(), txout))
            })
            .collect();

        let added_utxos: BTreeMap<_, _> = self
            .added_utxos
            .clone()
            .into_iter()
            .filter(|(outpoint, _)| !self.removed_utxos.contains_key(outpoint))
            .collect();

        // Include all the newly added UTXOs for that address that are "after" the optional offset.
        //
        // First, the UTXOs are encoded in a way that's consistent with the stable UTXO set
        // to preserve the ordering.
<<<<<<< HEAD
        let mut added_utxos_encoded: BTreeMap<_, _> = added_utxos
=======
        let removed_utxos = self.removed_utxos;
        let mut added_utxos_encoded: BTreeMap<_, _> = self
            .added_utxos
>>>>>>> 4317e22f
            .into_iter()
            .filter_map(|(outpoint, (txout, height))| {
                // Filter out utxos that were removed.
                if removed_utxos.contains_key(&outpoint) {
                    return None;
                }

                Some(((height, outpoint).to_bytes(), txout))
            })
            .collect();

        // If an offset is specified, then discard the UTXOs before the offset.
        let added_utxos_encoded = match offset {
            Some(offset) => added_utxos_encoded.split_off(&offset.to_bytes()),
            None => added_utxos_encoded,
        };

        for (height_and_outpoint, txout) in added_utxos_encoded {
            if let Ok(address) = Address::from_script(
                &Script::from(txout.script_pubkey.clone()),
                self.full_utxo_set.network,
            ) {
                if address == self.address {
                    assert!(
                        set.insert((height_and_outpoint, txout)),
                        "Cannot overwrite existing outpoint"
                    );
                }
            }
        }

        set.into_iter()
            .map(|(height_and_outpoint, txout)| {
                let (height, outpoint) = <(Height, OutPoint)>::from_bytes(height_and_outpoint);
                Utxo {
                    outpoint: ic_btc_types::OutPoint {
                        txid: outpoint.txid.to_vec(),
                        vout: outpoint.vout,
                    },
                    value: txout.value,
                    height,
                }
            })
            .collect()
    }
}

#[cfg(test)]
mod test {
    use super::*;
    use crate::test_utils::{random_p2pkh_address, BlockBuilder, TransactionBuilder};
    use crate::{
        types::{Network, OutPoint},
        unstable_blocks,
    };
    use ic_btc_types::OutPoint as PublicOutPoint;

    #[test]
    fn add_tx_to_empty_utxo() {
        // Create some BTC addresses.
        let address_1 = random_p2pkh_address(Network::Mainnet);

        let utxo_set = UtxoSet::new(Network::Mainnet);

        // Create a genesis block where 1000 satoshis are given to address 1.
        let coinbase_tx = TransactionBuilder::coinbase()
            .with_output(&address_1, 1000)
            .build();

        let block_0 = BlockBuilder::genesis()
            .with_transaction(coinbase_tx.clone())
            .build();

        let unstable_blocks = UnstableBlocks::new(&utxo_set, 2, block_0.clone());

        let mut address_utxo_set = AddressUtxoSet::new(address_1, &utxo_set, &unstable_blocks);

        address_utxo_set.apply_block(&block_0);

        // Address should have that data.
        assert_eq!(
            address_utxo_set.into_vec(None),
            vec![Utxo {
                outpoint: PublicOutPoint {
                    txid: coinbase_tx.txid().to_vec(),
                    vout: 0
                },
                value: 1000,
                height: 0
            }]
        );
    }

    #[test]
    fn add_tx_then_transfer() {
        // Create some BTC addresses.
        let address_1 = random_p2pkh_address(Network::Mainnet);
        let address_2 = random_p2pkh_address(Network::Mainnet);

        let utxo_set = UtxoSet::new(Network::Mainnet);

        // Create a genesis block where 1000 satoshis are given to address 1.
        let coinbase_tx = TransactionBuilder::coinbase()
            .with_output(&address_1, 1000)
            .build();
        let block_0 = BlockBuilder::genesis()
            .with_transaction(coinbase_tx.clone())
            .build();

        // Extend block 0 with block 1 that spends the 1000 satoshis and gives them to address 2.
        let tx = TransactionBuilder::new()
            .with_input(OutPoint::new(coinbase_tx.txid(), 0))
            .with_output(&address_2, 1000)
            .build();
        let block_1 = BlockBuilder::with_prev_header(block_0.header())
            .with_transaction(tx.clone())
            .build();

        let mut unstable_blocks = UnstableBlocks::new(&utxo_set, 2, block_0.clone());
        unstable_blocks::push(&mut unstable_blocks, &utxo_set, block_1.clone()).unwrap();

        let mut address_utxo_set = AddressUtxoSet::new(address_1, &utxo_set, &unstable_blocks);
        address_utxo_set.apply_block(&block_0);
        address_utxo_set.apply_block(&block_1);

        assert_eq!(address_utxo_set.into_vec(None), vec![]);

        let mut address_2_utxo_set = AddressUtxoSet::new(address_2, &utxo_set, &unstable_blocks);
        address_2_utxo_set.apply_block(&block_0);
        address_2_utxo_set.apply_block(&block_1);

        assert_eq!(
            address_2_utxo_set.into_vec(None),
            vec![Utxo {
                outpoint: PublicOutPoint {
                    txid: tx.txid().to_vec(),
                    vout: 0
                },
                value: 1000,
                height: 1
            }]
        );
    }

    #[test]
    fn spending_multiple_inputs() {
        let network = Network::Mainnet;

        // Create some BTC addresses.
        let address_1 = random_p2pkh_address(network);
        let address_2 = random_p2pkh_address(network);

        // Create a genesis block where 2000 satoshis are given to address 1
        // in two different outputs.
        let coinbase_tx = TransactionBuilder::coinbase()
            .with_output(&address_1, 1000)
            .with_output(&address_1, 1000)
            .build();
        let block_0 = BlockBuilder::genesis()
            .with_transaction(coinbase_tx.clone())
            .build();

        // Address 1 spends both outputs in a single transaction.
        let tx = TransactionBuilder::new()
            .with_input(OutPoint::new(coinbase_tx.txid(), 0))
            .with_input(OutPoint::new(coinbase_tx.txid(), 1))
            .with_output(&address_2, 1500)
            .with_output(&address_1, 400)
            .build();
        let block_1 = BlockBuilder::with_prev_header(block_0.header())
            .with_transaction(tx.clone())
            .build();

        // Process the blocks.
        let utxo_set = UtxoSet::new(Network::Mainnet);
        let mut unstable_blocks = UnstableBlocks::new(&utxo_set, 2, block_0.clone());
        unstable_blocks::push(&mut unstable_blocks, &utxo_set, block_1.clone()).unwrap();

        let mut address_1_utxo_set = AddressUtxoSet::new(address_1, &utxo_set, &unstable_blocks);
        address_1_utxo_set.apply_block(&block_0);
        address_1_utxo_set.apply_block(&block_1);

        let mut address_2_utxo_set = AddressUtxoSet::new(address_2, &utxo_set, &unstable_blocks);
        address_2_utxo_set.apply_block(&block_0);
        address_2_utxo_set.apply_block(&block_1);

        // Address 1 should have one UTXO corresponding to the remaining amount
        // it gave back to itself.
        assert_eq!(
            address_1_utxo_set.into_vec(None),
            vec![Utxo {
                outpoint: PublicOutPoint {
                    txid: tx.txid().to_vec(),
                    vout: 1
                },
                value: 400,
                height: 1
            }]
        );

        // Address 2 should receive 1500 Satoshi
        assert_eq!(
            address_2_utxo_set.into_vec(None),
            vec![Utxo {
                outpoint: PublicOutPoint {
                    txid: tx.txid().to_vec(),
                    vout: 0
                },
                value: 1500,
                height: 1
            }]
        );
    }
}<|MERGE_RESOLUTION|>--- conflicted
+++ resolved
@@ -5,10 +5,7 @@
 };
 use bitcoin::Script;
 use ic_btc_types::{Height, Utxo};
-<<<<<<< HEAD
 use ic_stable_structures::Storable as _;
-=======
->>>>>>> 4317e22f
 use std::collections::{BTreeMap, BTreeSet};
 
 /// A struct that tracks the UTXO set of a given address.
@@ -53,45 +50,16 @@
             .unstable_blocks
             .get_removed_outpoints(&block.block_hash().to_vec(), &self.address)
         {
-<<<<<<< HEAD
             let (txout, height) = self.unstable_blocks.get_tx_out(outpoint).unwrap();
             self.removed_utxos
                 .insert(outpoint.clone(), (txout.clone(), height));
         }
 
-=======
-            let (txout, height) = self
-                .unstable_blocks
-                .get_tx_out(outpoint)
-                .unwrap_or_else(|| {
-                    panic!(
-                        "tx out for outpoint {:?} must exist in removed outpoints",
-                        outpoint
-                    );
-                });
-
-            self.removed_utxos
-                .insert(outpoint.clone(), (txout.clone(), height));
-        }
-
->>>>>>> 4317e22f
         for outpoint in self
             .unstable_blocks
             .get_added_outpoints(&block.block_hash().to_vec(), &self.address)
         {
-<<<<<<< HEAD
             let (txout, height) = self.unstable_blocks.get_tx_out(outpoint).unwrap();
-=======
-            let (txout, height) = self
-                .unstable_blocks
-                .get_tx_out(outpoint)
-                .unwrap_or_else(|| {
-                    panic!(
-                        "tx out for outpoint {:?} must exist in added outpoints",
-                        outpoint
-                    );
-                });
->>>>>>> 4317e22f
             self.added_utxos
                 .insert(outpoint.clone(), (txout.clone(), height));
         }
@@ -135,13 +103,7 @@
         //
         // First, the UTXOs are encoded in a way that's consistent with the stable UTXO set
         // to preserve the ordering.
-<<<<<<< HEAD
         let mut added_utxos_encoded: BTreeMap<_, _> = added_utxos
-=======
-        let removed_utxos = self.removed_utxos;
-        let mut added_utxos_encoded: BTreeMap<_, _> = self
-            .added_utxos
->>>>>>> 4317e22f
             .into_iter()
             .filter_map(|(outpoint, (txout, height))| {
                 // Filter out utxos that were removed.
