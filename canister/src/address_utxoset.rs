use crate::{
    state::UtxoSet,
    types::{Address, Block, OutPoint, Storable, TxOut},
    unstable_blocks::UnstableBlocks,
};
use bitcoin::Script;
use ic_btc_types::{Height, Utxo};
use ic_stable_structures::Storable as _;
use std::collections::{BTreeMap, BTreeSet};

/// A struct that tracks the UTXO set of a given address.
///
/// Given a reference to a full UTXO set, it is able to simulate adding
/// additional transactions and its impact on the UTXO set of `address`, which
/// is used for computing the UTXOs of an address at varying heights.
pub struct AddressUtxoSet<'a> {
    // The address to track the UTXOs of.
    address: Address,

    // A reference to the (full) underlying UTXO set.
    full_utxo_set: &'a UtxoSet,

    unstable_blocks: &'a UnstableBlocks,

    // Added UTXOs that are not present in the underlying UTXO set.
    added_utxos: BTreeMap<OutPoint, (TxOut, Height)>,

    // Removed UTXOs that are still present in the underlying UTXO set.
    removed_utxos: BTreeMap<OutPoint, (TxOut, Height)>,
}

impl<'a> AddressUtxoSet<'a> {
    /// Initialize an `AddressUtxoSet` that tracks the UTXO set of `address`.
    pub fn new(
        address: Address,
        full_utxo_set: &'a UtxoSet,
        unstable_blocks: &'a UnstableBlocks,
    ) -> Self {
        Self {
            address,
            full_utxo_set,
            unstable_blocks,
            removed_utxos: BTreeMap::new(),
            added_utxos: BTreeMap::new(),
        }
    }

    pub fn apply_block(&mut self, block: &Block) {
        for outpoint in self
            .unstable_blocks
            .get_removed_outpoints(&block.block_hash().to_vec(), &self.address)
        {
<<<<<<< HEAD
            let (txout, height) = self.unstable_blocks.get_tx_out(outpoint).unwrap();
=======
            let (txout, height) = self
                .unstable_blocks
                .get_tx_out(outpoint)
                .unwrap_or_else(|| {
                    panic!(
                        "tx out for outpoint {:?} must exist in removed outpoints",
                        outpoint
                    );
                });
>>>>>>> 6e16a4a3
            self.removed_utxos
                .insert(outpoint.clone(), (txout.clone(), height));
        }

        for outpoint in self
            .unstable_blocks
            .get_added_outpoints(&block.block_hash().to_vec(), &self.address)
        {
<<<<<<< HEAD
            let (txout, height) = self.unstable_blocks.get_tx_out(outpoint).unwrap();
=======
            let (txout, height) = self
                .unstable_blocks
                .get_tx_out(outpoint)
                .unwrap_or_else(|| {
                    panic!(
                        "tx out for outpoint {:?} must exist in added outpoints",
                        outpoint
                    );
                });
>>>>>>> 6e16a4a3
            self.added_utxos
                .insert(outpoint.clone(), (txout.clone(), height));
        }
    }

    pub fn into_vec(self, offset: Option<(Height, OutPoint)>) -> Vec<Utxo> {
        // Retrieve all the UTXOs of the address from the underlying UTXO set.
        let mut set: BTreeSet<_> = self
            .full_utxo_set
            .address_to_outpoints
            .range(
                self.address.to_bytes().to_vec(),
                offset.as_ref().map(|x| x.to_bytes()),
            )
            .filter_map(|(k, _)| {
                let (_, _, outpoint) = <(Address, Height, OutPoint)>::from_bytes(k);

                // Skip this outpoint if it has been removed in an unstable block.
                if self.removed_utxos.contains_key(&outpoint) {
                    return None;
                }

                let (txout, height) = self
                    .full_utxo_set
                    .utxos
                    .get(&outpoint)
                    .expect("outpoint must exist");

                Some(((height, outpoint).to_bytes(), txout))
            })
            .collect();

        let added_utxos: BTreeMap<_, _> = self
            .added_utxos
            .clone()
            .into_iter()
            .filter(|(outpoint, _)| !self.removed_utxos.contains_key(outpoint))
            .collect();

        // Include all the newly added UTXOs for that address that are "after" the optional offset.
        //
        // First, the UTXOs are encoded in a way that's consistent with the stable UTXO set
        // to preserve the ordering.
<<<<<<< HEAD
        let mut added_utxos_encoded: BTreeMap<_, _> = added_utxos
=======
        let removed_utxos = self.removed_utxos;
        let mut added_utxos_encoded: BTreeMap<_, _> = self
            .added_utxos
>>>>>>> 6e16a4a3
            .into_iter()
            .filter_map(|(outpoint, (txout, height))| {
                // Filter out utxos that were removed.
                if removed_utxos.contains_key(&outpoint) {
                    return None;
                }

                Some(((height, outpoint).to_bytes(), txout))
            })
            .collect();

        // If an offset is specified, then discard the UTXOs before the offset.
        let added_utxos_encoded = match offset {
            Some(offset) => added_utxos_encoded.split_off(&offset.to_bytes()),
            None => added_utxos_encoded,
        };

        for (height_and_outpoint, txout) in added_utxos_encoded {
            if let Ok(address) = Address::from_script(
                &Script::from(txout.script_pubkey.clone()),
                self.full_utxo_set.network,
            ) {
                if address == self.address {
                    assert!(
                        set.insert((height_and_outpoint, txout)),
                        "Cannot overwrite existing outpoint"
                    );
                }
            }
        }

        set.into_iter()
            .map(|(height_and_outpoint, txout)| {
                let (height, outpoint) = <(Height, OutPoint)>::from_bytes(height_and_outpoint);
                Utxo {
                    outpoint: ic_btc_types::OutPoint {
                        txid: outpoint.txid.to_vec(),
                        vout: outpoint.vout,
                    },
                    value: txout.value,
                    height,
                }
            })
            .collect()
    }
}

#[cfg(test)]
mod test {
    use super::*;
    use crate::test_utils::{random_p2pkh_address, BlockBuilder, TransactionBuilder};
    use crate::{
        types::{Network, OutPoint},
        unstable_blocks,
    };
    use ic_btc_types::OutPoint as PublicOutPoint;

    #[test]
    fn add_tx_to_empty_utxo() {
        // Create some BTC addresses.
        let address_1 = random_p2pkh_address(Network::Mainnet);

        let utxo_set = UtxoSet::new(Network::Mainnet);

        // Create a genesis block where 1000 satoshis are given to address 1.
        let coinbase_tx = TransactionBuilder::coinbase()
            .with_output(&address_1, 1000)
            .build();

        let block_0 = BlockBuilder::genesis()
            .with_transaction(coinbase_tx.clone())
            .build();

        let unstable_blocks = UnstableBlocks::new(&utxo_set, 2, block_0.clone());

        let mut address_utxo_set = AddressUtxoSet::new(address_1, &utxo_set, &unstable_blocks);

        address_utxo_set.apply_block(&block_0);

        // Address should have that data.
        assert_eq!(
            address_utxo_set.into_vec(None),
            vec![Utxo {
                outpoint: PublicOutPoint {
                    txid: coinbase_tx.txid().to_vec(),
                    vout: 0
                },
                value: 1000,
                height: 0
            }]
        );
    }

    #[test]
    fn add_tx_then_transfer() {
        // Create some BTC addresses.
        let address_1 = random_p2pkh_address(Network::Mainnet);
        let address_2 = random_p2pkh_address(Network::Mainnet);

        let utxo_set = UtxoSet::new(Network::Mainnet);

        // Create a genesis block where 1000 satoshis are given to address 1.
        let coinbase_tx = TransactionBuilder::coinbase()
            .with_output(&address_1, 1000)
            .build();
        let block_0 = BlockBuilder::genesis()
            .with_transaction(coinbase_tx.clone())
            .build();

        // Extend block 0 with block 1 that spends the 1000 satoshis and gives them to address 2.
        let tx = TransactionBuilder::new()
            .with_input(OutPoint::new(coinbase_tx.txid(), 0))
            .with_output(&address_2, 1000)
            .build();
        let block_1 = BlockBuilder::with_prev_header(block_0.header())
            .with_transaction(tx.clone())
            .build();

        let mut unstable_blocks = UnstableBlocks::new(&utxo_set, 2, block_0.clone());
        unstable_blocks::push(&mut unstable_blocks, &utxo_set, block_1.clone()).unwrap();

        let mut address_utxo_set = AddressUtxoSet::new(address_1, &utxo_set, &unstable_blocks);
        address_utxo_set.apply_block(&block_0);
        address_utxo_set.apply_block(&block_1);

        assert_eq!(address_utxo_set.into_vec(None), vec![]);

        let mut address_2_utxo_set = AddressUtxoSet::new(address_2, &utxo_set, &unstable_blocks);
        address_2_utxo_set.apply_block(&block_0);
        address_2_utxo_set.apply_block(&block_1);

        assert_eq!(
            address_2_utxo_set.into_vec(None),
            vec![Utxo {
                outpoint: PublicOutPoint {
                    txid: tx.txid().to_vec(),
                    vout: 0
                },
                value: 1000,
                height: 1
            }]
        );
    }

    #[test]
    fn spending_multiple_inputs() {
        let network = Network::Mainnet;

        // Create some BTC addresses.
        let address_1 = random_p2pkh_address(network);
        let address_2 = random_p2pkh_address(network);

        // Create a genesis block where 2000 satoshis are given to address 1
        // in two different outputs.
        let coinbase_tx = TransactionBuilder::coinbase()
            .with_output(&address_1, 1000)
            .with_output(&address_1, 1000)
            .build();
        let block_0 = BlockBuilder::genesis()
            .with_transaction(coinbase_tx.clone())
            .build();

        // Address 1 spends both outputs in a single transaction.
        let tx = TransactionBuilder::new()
            .with_input(OutPoint::new(coinbase_tx.txid(), 0))
            .with_input(OutPoint::new(coinbase_tx.txid(), 1))
            .with_output(&address_2, 1500)
            .with_output(&address_1, 400)
            .build();
        let block_1 = BlockBuilder::with_prev_header(block_0.header())
            .with_transaction(tx.clone())
            .build();

        // Process the blocks.
        let utxo_set = UtxoSet::new(Network::Mainnet);
        let mut unstable_blocks = UnstableBlocks::new(&utxo_set, 2, block_0.clone());
        unstable_blocks::push(&mut unstable_blocks, &utxo_set, block_1.clone()).unwrap();

        let mut address_1_utxo_set = AddressUtxoSet::new(address_1, &utxo_set, &unstable_blocks);
        address_1_utxo_set.apply_block(&block_0);
        address_1_utxo_set.apply_block(&block_1);

        let mut address_2_utxo_set = AddressUtxoSet::new(address_2, &utxo_set, &unstable_blocks);
        address_2_utxo_set.apply_block(&block_0);
        address_2_utxo_set.apply_block(&block_1);

        // Address 1 should have one UTXO corresponding to the remaining amount
        // it gave back to itself.
        assert_eq!(
            address_1_utxo_set.into_vec(None),
            vec![Utxo {
                outpoint: PublicOutPoint {
                    txid: tx.txid().to_vec(),
                    vout: 1
                },
                value: 400,
                height: 1
            }]
        );

        // Address 2 should receive 1500 Satoshi
        assert_eq!(
            address_2_utxo_set.into_vec(None),
            vec![Utxo {
                outpoint: PublicOutPoint {
                    txid: tx.txid().to_vec(),
                    vout: 0
                },
                value: 1500,
                height: 1
            }]
        );
    }
}<|MERGE_RESOLUTION|>--- conflicted
+++ resolved
@@ -50,9 +50,6 @@
             .unstable_blocks
             .get_removed_outpoints(&block.block_hash().to_vec(), &self.address)
         {
-<<<<<<< HEAD
-            let (txout, height) = self.unstable_blocks.get_tx_out(outpoint).unwrap();
-=======
             let (txout, height) = self
                 .unstable_blocks
                 .get_tx_out(outpoint)
@@ -62,7 +59,6 @@
                         outpoint
                     );
                 });
->>>>>>> 6e16a4a3
             self.removed_utxos
                 .insert(outpoint.clone(), (txout.clone(), height));
         }
@@ -71,9 +67,6 @@
             .unstable_blocks
             .get_added_outpoints(&block.block_hash().to_vec(), &self.address)
         {
-<<<<<<< HEAD
-            let (txout, height) = self.unstable_blocks.get_tx_out(outpoint).unwrap();
-=======
             let (txout, height) = self
                 .unstable_blocks
                 .get_tx_out(outpoint)
@@ -83,7 +76,6 @@
                         outpoint
                     );
                 });
->>>>>>> 6e16a4a3
             self.added_utxos
                 .insert(outpoint.clone(), (txout.clone(), height));
         }
@@ -127,13 +119,8 @@
         //
         // First, the UTXOs are encoded in a way that's consistent with the stable UTXO set
         // to preserve the ordering.
-<<<<<<< HEAD
+        let removed_utxos = self.removed_utxos;
         let mut added_utxos_encoded: BTreeMap<_, _> = added_utxos
-=======
-        let removed_utxos = self.removed_utxos;
-        let mut added_utxos_encoded: BTreeMap<_, _> = self
-            .added_utxos
->>>>>>> 6e16a4a3
             .into_iter()
             .filter_map(|(outpoint, (txout, height))| {
                 // Filter out utxos that were removed.
