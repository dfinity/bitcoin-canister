use crate::{
    memory::Memory,
    types::{Block, BlockHash, BlockHeaderBlob},
};
use bitcoin::consensus::{Decodable, Encodable};
use bitcoin::BlockHeader;
use ic_btc_types::Height;
use ic_stable_structures::StableBTreeMap;
use serde::{Deserialize, Serialize};

/// Stores block headers and indexes them by block hash and height.
#[derive(Serialize, Deserialize)]
pub struct BlockHeaderStore {
    /// A map of a block hash to its corresponding raw block header.
    // NOTE: Stable structures don't need to be serialized.
    #[serde(skip, default = "init_block_headers")]
    pub block_headers: StableBTreeMap<Memory, BlockHash, BlockHeaderBlob>,

    /// A map of a block height to its corresponding block hash.
    // NOTE: Stable structures don't need to be serialized.
    #[serde(skip, default = "init_block_heights")]
    pub block_heights: StableBTreeMap<Memory, Height, BlockHash>,
}

// NOTE: `PartialEq` is only available in tests as it would be impractically
// expensive in production.
#[cfg(test)]
impl PartialEq for BlockHeaderStore {
    fn eq(&self, other: &Self) -> bool {
        use crate::test_utils::is_stable_btreemap_equal;
        is_stable_btreemap_equal(&self.block_headers, &other.block_headers)
            && is_stable_btreemap_equal(&self.block_heights, &other.block_heights)
    }
}

impl BlockHeaderStore {
    pub fn init() -> Self {
        Self {
            block_headers: init_block_headers(),
            block_heights: init_block_heights(),
        }
    }

<<<<<<< HEAD
    pub fn insert2(&mut self, block_hash: BlockHash, header_bytes: Vec<u8>, height: Height) {
        self.block_headers
            .insert(block_hash.clone(), BlockHeaderBlob::from(header_bytes))
            .expect("block header insertion must succeed");

        self.block_heights
            .insert(height, block_hash)
            .expect("block height insertion must succeed");
    }

    pub fn insert(&mut self, block: &Block, height: Height) {
=======
    /// Inserts a block's header and hash into the store.
    pub fn insert_block(&mut self, block: &Block, height: Height) {
>>>>>>> 008cc130
        let block_hash = block.block_hash();
        let mut header_blob = vec![];
        block
            .header()
            .consensus_encode(&mut header_blob)
            .expect("block header must be valid");

        self.insert(block_hash, BlockHeaderBlob::from(header_blob), height);
    }

    /// Inserts a block's header and hash into the store.
    pub fn insert(&mut self, block_hash: BlockHash, header_blob: BlockHeaderBlob, height: Height) {
        self.block_headers
            .insert(block_hash.clone(), header_blob)
            .expect("block header insertion must succeed");

        self.block_heights
            .insert(height, block_hash)
            .expect("block height insertion must succeed");
    }

    pub fn get_with_block_hash(&self, block_hash: &BlockHash) -> Option<BlockHeader> {
        self.block_headers
            .get(block_hash)
            .map(deserialize_block_header)
    }

    pub fn get_with_height(&self, height: u32) -> Option<BlockHeader> {
        self.block_heights.get(&height).map(|block_hash| {
            self.block_headers
                .get(&block_hash)
                .map(deserialize_block_header)
                .expect("block header must exist")
        })
    }
}

fn deserialize_block_header(block_header_blob: BlockHeaderBlob) -> BlockHeader {
    BlockHeader::consensus_decode(block_header_blob.as_slice())
        .expect("block header decoding must succeed")
}

fn init_block_headers() -> StableBTreeMap<Memory, BlockHash, BlockHeaderBlob> {
    StableBTreeMap::init(crate::memory::get_block_headers_memory())
}

fn init_block_heights() -> StableBTreeMap<Memory, u32, BlockHash> {
    StableBTreeMap::init(crate::memory::get_block_heights_memory())
}<|MERGE_RESOLUTION|>--- conflicted
+++ resolved
@@ -41,22 +41,8 @@
         }
     }
 
-<<<<<<< HEAD
-    pub fn insert2(&mut self, block_hash: BlockHash, header_bytes: Vec<u8>, height: Height) {
-        self.block_headers
-            .insert(block_hash.clone(), BlockHeaderBlob::from(header_bytes))
-            .expect("block header insertion must succeed");
-
-        self.block_heights
-            .insert(height, block_hash)
-            .expect("block height insertion must succeed");
-    }
-
-    pub fn insert(&mut self, block: &Block, height: Height) {
-=======
     /// Inserts a block's header and hash into the store.
     pub fn insert_block(&mut self, block: &Block, height: Height) {
->>>>>>> 008cc130
         let block_hash = block.block_hash();
         let mut header_blob = vec![];
         block
