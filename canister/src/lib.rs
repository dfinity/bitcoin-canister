--- conflicted
+++ resolved
@@ -212,17 +212,10 @@
 
     set_state(state);
 
-<<<<<<< HEAD
-    // Drop unfinished syncing state, if any.
-    with_state_mut(|state| {
-        state.syncing_state.is_fetching_blocks = false;
-        state.syncing_state.response_to_process = None;
-=======
     // Reset syncing state to ensure the next upgrade works reliably,
     // even if the upgrade event interrupted the canister fetching state.
     with_state_mut(|state| {
         reset_syncing_state(state);
->>>>>>> b86ac5f1
     });
 
     // Update the state based on the provided configuration.
