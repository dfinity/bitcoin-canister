mod address_utxoset;
mod api;
mod block_header_store;
mod blocktree;
mod heartbeat;
mod memory;
<<<<<<< HEAD
pub use memory::get_memory;
=======
mod metrics;
>>>>>>> 36c02f89
mod multi_iter;
pub mod runtime;
pub mod state;
#[cfg(test)]
mod test_utils;
#[cfg(test)]
mod tests;
pub mod types;
mod unstable_blocks;
mod utxo_set;

use crate::{
    runtime::{msg_cycles_accept, msg_cycles_available},
    state::State,
    types::{Block, Config, HttpRequest, HttpResponse, Network, SetConfigRequest},
};
pub use api::set_config;
pub use heartbeat::heartbeat;
use ic_btc_types::{
    GetBalanceRequest, GetCurrentFeePercentilesRequest, GetUtxosRequest, GetUtxosResponse,
    MillisatoshiPerByte, Satoshi,
};
use ic_stable_structures::Memory;
use serde_bytes::ByteBuf;
use std::cell::RefCell;
use std::convert::TryInto;
use utxo_set::UtxoSet;

thread_local! {
    static STATE: RefCell<Option<State>> = RefCell::new(None);
}

/// A helper method to read the state.
///
/// Precondition: the state is already initialized.
pub fn with_state<R>(f: impl FnOnce(&State) -> R) -> R {
    STATE.with(|cell| f(cell.borrow().as_ref().expect("state not initialized")))
}

// A helper method to mutate the state.
//
// Precondition: the state is already initialized.
fn with_state_mut<R>(f: impl FnOnce(&mut State) -> R) -> R {
    STATE.with(|cell| f(cell.borrow_mut().as_mut().expect("state not initialized")))
}

// A helper method to set the state.
//
// Precondition: the state is _not_ initialized.
fn set_state(state: State) {
    STATE.with(|cell| {
        // Only assert that the state isn't initialized in production.
        // In tests, it is convenient to be able to reset the state.
        #[cfg(target_arch = "wasm32")]
        assert!(
            cell.borrow().is_none(),
            "cannot initialize an already initialized state"
        );
        *cell.borrow_mut() = Some(state)
    });
}

/// Initializes the state of the Bitcoin canister.
pub fn init(config: Config) {
    set_state(State::new(
        config
            .stability_threshold
            .try_into()
            .expect("stability threshold too large"),
        config.network,
        genesis_block(config.network),
    ));

    with_state_mut(|s| s.blocks_source = config.blocks_source);
    with_state_mut(|s| s.fees = config.fees);
}

pub fn get_current_fee_percentiles(
    request: GetCurrentFeePercentilesRequest,
) -> Vec<MillisatoshiPerByte> {
    verify_network(request.network.into());
    api::get_current_fee_percentiles()
}

pub fn get_balance(request: GetBalanceRequest) -> Satoshi {
    verify_network(request.network.into());
    api::get_balance(request.into())
}

pub fn get_utxos(request: GetUtxosRequest) -> GetUtxosResponse {
    verify_network(request.network.into());
    api::get_utxos(request.into())
}

pub fn get_config() -> Config {
    with_state(|s| Config {
        stability_threshold: s.unstable_blocks.stability_threshold() as u128,
        syncing: s.syncing_state.syncing,
        blocks_source: s.blocks_source,
        network: s.network(),
        fees: s.fees.clone(),
    })
}

pub fn pre_upgrade() {
    // Serialize the state.
    let mut state_bytes = vec![];
    with_state(|state| ciborium::ser::into_writer(state, &mut state_bytes))
        .expect("failed to encode state");

    // Write the length of the serialized bytes to memory, followed by the
    // by the bytes themselves.
    let len = state_bytes.len() as u32;
    let memory = memory::get_upgrades_memory();
    crate::memory::write(&memory, 0, &len.to_le_bytes());
    crate::memory::write(&memory, 4, &state_bytes);
}

pub fn post_upgrade() {
    let memory = memory::get_upgrades_memory();

    // Read the length of the state bytes.
    let mut state_len_bytes = [0; 4];
    memory.read(0, &mut state_len_bytes);
    let state_len = u32::from_le_bytes(state_len_bytes) as usize;

    // Read the bytes
    let mut state_bytes = vec![0; state_len];
    memory.read(4, &mut state_bytes);

    // Deserialize and set the state.
    let state = ciborium::de::from_reader(&*state_bytes).expect("failed to decode state");
    set_state(state);
}

pub fn http_request(req: HttpRequest) -> HttpResponse {
    let parts: Vec<&str> = req.url.split('?').collect();
    match parts[0] {
        "/metrics" => crate::api::get_metrics(),
        _ => HttpResponse {
            status_code: 404,
            headers: vec![],
            body: ByteBuf::from(String::from("Not found.")),
        },
    }
}

/// Returns the genesis block of the given network.
pub(crate) fn genesis_block(network: Network) -> Block {
    Block::new(bitcoin::blockdata::constants::genesis_block(network.into()))
}

pub(crate) fn charge_cycles(amount: u128) {
    let amount: u64 = amount.try_into().expect("amount must be u64");

    if msg_cycles_available() < amount {
        panic!(
            "Received {} cycles. {} cycles are required.",
            msg_cycles_available(),
            amount
        );
    }

    assert_eq!(
        msg_cycles_accept(amount),
        amount,
        "Accepting cycles must succeed"
    );
}

// Verifies that the network is equal to the one maintained by this canister's state.
fn verify_network(network: Network) {
    with_state(|state| {
        if state.network() != network {
            panic!("Network must be {}. Found {}", state.network(), network);
        }
    });
}

#[cfg(test)]
mod test {
    use super::*;
    use crate::{test_utils::build_regtest_chain, types::Network};
    use ic_btc_types::NetworkInRequest;
    use proptest::prelude::*;

    proptest! {
        #[test]
        fn init_sets_state(
            stability_threshold in 1..200u128,
            network in prop_oneof![
                Just(Network::Mainnet),
                Just(Network::Testnet),
                Just(Network::Regtest),
            ],
        ) {
            init(Config {
                stability_threshold,
                network,
                ..Default::default()
            });

            with_state(|state| {
                assert!(
                    *state == State::new(stability_threshold as u32, network, genesis_block(network))
                );
            });
        }
    }

    proptest! {
        #![proptest_config(ProptestConfig::with_cases(1))]
        #[test]
        fn upgrade(
            stability_threshold in 1..100u128,
            num_blocks in 1..250u32,
            num_transactions_in_block in 1..100u32,
        ) {
            let network = Network::Regtest;

            init(Config {
                stability_threshold,
                network,
                ..Default::default()
            });

            let blocks = build_regtest_chain(num_blocks, num_transactions_in_block);

            // Insert all the blocks. Note that we skip the genesis block, as that
            // is already included as part of initializing the state.
            for block in blocks[1..].iter() {
                with_state_mut(|s| {
                    crate::state::insert_block(s, block.clone()).unwrap();
                    crate::state::ingest_stable_blocks_into_utxoset(s);
                });
            }

            // Run the preupgrade hook.
            pre_upgrade();

            // Take out the old state (which also clears the `STATE` singleton).
            let old_state = STATE.with(|cell| cell.take().unwrap());

            // Run the postupgrade hook.
            post_upgrade();

            // The new and old states should be equivalent.
            with_state(|new_state| assert!(new_state == &old_state));
        }
    }

    #[test]
    #[should_panic(expected = "Network must be mainnet. Found testnet")]
    fn get_balance_correct_network() {
        init(Config {
            stability_threshold: 0,
            network: Network::Mainnet,
            ..Default::default()
        });
        get_balance(GetBalanceRequest {
            address: String::from(""),
            network: NetworkInRequest::Testnet,
            min_confirmations: None,
        });
    }

    #[test]
    #[should_panic(expected = "Network must be mainnet. Found testnet")]
    fn get_utxos_correct_network() {
        init(Config {
            stability_threshold: 0,
            network: Network::Mainnet,
            ..Default::default()
        });
        get_utxos(GetUtxosRequest {
            address: String::from(""),
            network: NetworkInRequest::Testnet,
            filter: None,
        });
    }

    #[test]
    #[should_panic(expected = "Network must be mainnet. Found testnet")]
    fn get_current_fee_percentiles_correct_network() {
        init(Config {
            stability_threshold: 0,
            network: Network::Mainnet,
            ..Default::default()
        });
        get_current_fee_percentiles(GetCurrentFeePercentilesRequest {
            network: NetworkInRequest::Testnet,
        });
    }
}<|MERGE_RESOLUTION|>--- conflicted
+++ resolved
@@ -4,11 +4,7 @@
 mod blocktree;
 mod heartbeat;
 mod memory;
-<<<<<<< HEAD
-pub use memory::get_memory;
-=======
 mod metrics;
->>>>>>> 36c02f89
 mod multi_iter;
 pub mod runtime;
 pub mod state;
@@ -32,6 +28,7 @@
     MillisatoshiPerByte, Satoshi,
 };
 use ic_stable_structures::Memory;
+pub use memory::get_memory;
 use serde_bytes::ByteBuf;
 use std::cell::RefCell;
 use std::convert::TryInto;
