--- conflicted
+++ resolved
@@ -29,11 +29,8 @@
 ///
 /// NOTE: This method does a form of time-slicing to stay within the instruction limit, and
 /// multiple calls may be required for the transaction to be ingested.
-<<<<<<< HEAD
-=======
 ///
 /// Returns a `Slicing` struct with a tuple containing (# inputs removed, # outputs inserted).
->>>>>>> c4e9f81a
 pub fn ingest_tx_with_slicing(
     utxo_set: &mut UtxoSet,
     tx: &Transaction,
@@ -99,18 +96,10 @@
     start_idx: usize,
 ) -> Slicing<usize> {
     for (vout, output) in tx.output.iter().enumerate().skip(start_idx) {
-<<<<<<< HEAD
-        println!("insert_outputs: checking perf counter");
-=======
->>>>>>> c4e9f81a
         if performance_counter() >= MAX_INSTRUCTIONS_THRESHOLD {
             return Slicing::Paused(vout);
         }
 
-<<<<<<< HEAD
-        println!("insert_outputs at idx {}", vout);
-=======
->>>>>>> c4e9f81a
         if !(output.script_pubkey.is_provably_unspendable()) {
             insert_utxo(
                 utxo_set,
