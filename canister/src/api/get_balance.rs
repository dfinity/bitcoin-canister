--- conflicted
+++ resolved
@@ -5,8 +5,6 @@
 };
 use ic_btc_types::{GetBalanceError, Satoshi};
 use std::str::FromStr;
-<<<<<<< HEAD
-=======
 
 // Various profiling stats for tracking the performance of `get_balance`.
 #[derive(Debug, Default)]
@@ -21,7 +19,6 @@
     #[allow(dead_code)]
     ins_apply_unstable_blocks: u64,
 }
->>>>>>> 6e16a4a3
 
 /// Retrieves the balance of the given Bitcoin address.
 pub fn get_balance(request: GetBalanceRequest) -> Satoshi {
@@ -49,10 +46,7 @@
         }
 
         // Apply all the unstable blocks.
-<<<<<<< HEAD
-=======
         let ins_start = performance_counter();
->>>>>>> 6e16a4a3
         let chain_height = state.utxos.next_height + (main_chain.len() as u32) - 1;
         for (i, block) in main_chain.into_chain().iter().enumerate() {
             let block_height = state.utxos.next_height + (i as u32);
@@ -80,15 +74,6 @@
                 balance -= txout.value;
             }
         }
-<<<<<<< HEAD
-
-        // Print the number of instructions it took to process this request.
-        print(&format!(
-            "[INSTRUCTION COUNT] {:?}: {:?}",
-            request,
-            performance_counter()
-        ));
-=======
 
         let stats = Stats {
             ins_apply_unstable_blocks: performance_counter() - ins_start,
@@ -97,7 +82,6 @@
 
         // Print the number of instructions it took to process this request.
         print(&format!("[INSTRUCTION COUNT] {:?}: {:?}", request, stats,));
->>>>>>> 6e16a4a3
 
         Ok(balance)
     })
