use crate::{metrics::InstructionHistogram, state, types::HttpResponse, with_state};
use ic_btc_interface::Flag;
use ic_cdk::api::time;
use ic_metrics_encoder::MetricsEncoder;
use serde_bytes::ByteBuf;
use std::io;

const WASM_PAGE_SIZE: u64 = 65536;

pub fn get_metrics() -> HttpResponse {
    let now = time();
    let mut writer = MetricsEncoder::new(vec![], (now / 1_000_000) as i64);
    match encode_metrics(&mut writer) {
        Ok(()) => {
            let body = writer.into_inner();
            HttpResponse {
                status_code: 200,
                headers: vec![
                    (
                        "Content-Type".to_string(),
                        "text/plain; version=0.0.4".to_string(),
                    ),
                    ("Content-Length".to_string(), body.len().to_string()),
                ],
                body: ByteBuf::from(body),
            }
        }
        Err(err) => HttpResponse {
            status_code: 500,
            headers: vec![],
            body: ByteBuf::from(format!("Failed to encode metrics: {}", err)),
        },
    }
}

fn encode_metrics(w: &mut MetricsEncoder<Vec<u8>>) -> std::io::Result<()> {
    with_state(|state| {
        // General stats
        w.encode_gauge(
            "main_chain_height",
            state::main_chain_height(state) as f64,
            "Height of the main chain.",
        )?;
        w.encode_gauge(
            "stable_height",
            state.stable_height() as f64,
            "The height of the latest stable block.",
        )?;
        w.encode_gauge(
            "utxos_length",
            state.utxos.utxos_len() as f64,
            "The number of UTXOs in the set.",
        )?;
        w.encode_gauge(
            "address_utxos_length",
            state.utxos.address_utxos_len() as f64,
            "The number of UTXOs that are owned by supported addresses.",
        )?;

        // Unstable blocks and stability threshold
        w.encode_gauge(
            "anchor_difficulty",
            state.unstable_blocks.anchor_difficulty() as f64,
            "The difficulty of the anchor block.",
        )?;
        w.encode_gauge(
            "normalized_stability_threshold",
            state.unstable_blocks.normalized_stability_threshold() as f64,
            "The stability threshold normalized by the difficulty of the anchor block.",
        )?;
        w.encode_gauge(
            "unstable_blocks_num_tips",
            state.unstable_blocks.num_tips() as f64,
            "The number of tips in the unstable block tree.",
        )?;
        w.encode_gauge(
            "unstable_blocks_total",
            state::get_unstable_blocks(state).len() as f64,
            "The number of unstable blocks.",
        )?;
        w.encode_gauge(
<<<<<<< HEAD
            "unstable_blocks_difficulty_based_depth",
=======
            "unstable_blocks_depth",
>>>>>>> 099fa169
            state.unstable_blocks.blocks_depth() as f64,
            "The depth of the unstable blocks.",
        )?;
        w.encode_gauge(
<<<<<<< HEAD
            "unstable_blocks_max_depth",
=======
            "unstable_blocks_difficulty_based_depth",
>>>>>>> 099fa169
            state.unstable_blocks.blocks_difficulty_based_depth() as f64,
            "The difficulty-based depth of the unstable blocks.",
        )?;

        // Memory
        w.encode_gauge(
            "stable_memory_size_in_bytes",
            (ic_cdk::api::stable::stable64_size() * WASM_PAGE_SIZE) as f64,
            "The size of stable memory in pages.",
        )?;
        w.encode_gauge(
            "heap_size_in_bytes",
            get_heap_size() as f64,
            "The size of the heap memory in pages.",
        )?;

        // Errors
        w.encode_counter(
            "num_get_successors_rejects",
            state.syncing_state.num_get_successors_rejects as f64,
            "The number of rejects received when calling GetSuccessors.",
        )?;
        w.encode_counter(
            "num_block_deserialize_errors",
            state.syncing_state.num_block_deserialize_errors as f64,
            "The number of errors occurred when deserializing blocks.",
        )?;
        w.encode_counter(
            "num_insert_block_errors",
            state.syncing_state.num_insert_block_errors as f64,
            "The number of errors occurred when inserting a block.",
        )?;

        // Profiling
        encode_instruction_histogram(w, &state.metrics.get_utxos_total)?;
        encode_instruction_histogram(w, &state.metrics.get_utxos_apply_unstable_blocks)?;
        encode_instruction_histogram(w, &state.metrics.get_utxos_build_utxos_vec)?;
        encode_instruction_histogram(w, &state.metrics.get_balance_total)?;
        encode_instruction_histogram(w, &state.metrics.get_balance_apply_unstable_blocks)?;
        encode_instruction_histogram(w, &state.metrics.get_current_fee_percentiles_total)?;
        encode_instruction_histogram(w, &state.metrics.block_insertion)?;

        w.encode_gauge(
            "send_transaction_count",
            state.metrics.send_transaction_count as f64,
            "The total number of (valid) requests to the send_transaction endpoint.",
        )?;

        w.encode_gauge(
            "cycles_balance",
            ic_cdk::api::canister_balance() as f64,
            "The cycles balance of the canister.",
        )?;

        encode_labeled_gauge(
            w,
            "block_ingestion_stats",
            "The stats of the most recent block ingested into the stable UTXO set.",
            &state.metrics.block_ingestion_stats.get_labels_and_values(),
        )?;

        w.encode_gauge(
            "is_synced",
            if crate::is_synced() { 1.0 } else { 0.0 },
            "Is the canister synced with the network?",
        )?;

        let (enabled, disabled) = match state.api_access {
            Flag::Enabled => (1.0, 0.0),
            Flag::Disabled => (0.0, 1.0),
        };
        w.gauge_vec(
            "api_access",
            "Flag to control access to the APIs provided by the canister.",
        )?
        .value(&[("flag", "enabled")], enabled)?
        .value(&[("flag", "disabled")], disabled)?;

        Ok(())
    })
}

fn encode_instruction_histogram(
    metrics_encoder: &mut MetricsEncoder<Vec<u8>>,
    h: &InstructionHistogram,
) -> io::Result<()> {
    metrics_encoder.encode_histogram(&h.name, h.buckets(), h.sum, &h.help)
}

fn encode_labeled_gauge(
    metrics_encoder: &mut MetricsEncoder<Vec<u8>>,
    name: &str,
    help: &str,
    labels_and_values: &[((&str, &str), u64)],
) -> io::Result<()> {
    let mut gauge = metrics_encoder.gauge_vec(name, help)?;

    for (label, value) in labels_and_values {
        gauge = gauge.value(&[*label], *value as f64)?;
    }

    Ok(())
}

// Returns the size of the heap in pages.
fn get_heap_size() -> u64 {
    #[cfg(target_arch = "wasm32")]
    {
        core::arch::wasm32::memory_size(0) as u64 * WASM_PAGE_SIZE
    }

    #[cfg(not(target_arch = "wasm32"))]
    {
        0
    }
}<|MERGE_RESOLUTION|>--- conflicted
+++ resolved
@@ -79,20 +79,12 @@
             "The number of unstable blocks.",
         )?;
         w.encode_gauge(
-<<<<<<< HEAD
-            "unstable_blocks_difficulty_based_depth",
-=======
             "unstable_blocks_depth",
->>>>>>> 099fa169
             state.unstable_blocks.blocks_depth() as f64,
             "The depth of the unstable blocks.",
         )?;
         w.encode_gauge(
-<<<<<<< HEAD
-            "unstable_blocks_max_depth",
-=======
             "unstable_blocks_difficulty_based_depth",
->>>>>>> 099fa169
             state.unstable_blocks.blocks_difficulty_based_depth() as f64,
             "The difficulty-based depth of the unstable blocks.",
         )?;
