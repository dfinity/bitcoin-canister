--- conflicted
+++ resolved
@@ -156,7 +156,6 @@
 
 #[cfg(test)]
 mod test {
-<<<<<<< HEAD
     use super::*;
     use crate::{
         genesis_block,
@@ -165,25 +164,14 @@
         with_state_mut,
     };
     use bitcoin::consensus::Encodable;
-    use ic_btc_interface::{Config, Network};
+    use ic_btc_interface::{InitConfig, Network};
     use proptest::prelude::*;
-
-    fn get_block_headers_helper() {
-        let network = Network::Regtest;
-        crate::init(Config {
-            stability_threshold: 1,
-            network,
-=======
-    use ic_btc_interface::{GetBlockHeadersError, GetBlockHeadersRequest, InitConfig, Network};
-
-    use crate::api::get_block_headers;
-
+  
     #[test]
     fn get_block_headers_malformed_heights() {
         crate::init(InitConfig {
             stability_threshold: Some(1),
             network: Some(Network::Mainnet),
->>>>>>> 89c28bad
             ..Default::default()
         });
 
