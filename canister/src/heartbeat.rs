use crate::{
    store,
    types::{GetSuccessorsRequest, GetSuccessorsResponse},
};
use crate::{with_state, with_state_mut};
use bitcoin::consensus::Decodable;
use bitcoin::Block;
use ic_cdk::api::{call::call, print};

/// The heartbeat of the Bitcoin canister.
///
<<<<<<< HEAD
/// The heartbeat fetches new new blocks from the network and inserts them into the state.
=======
/// The heartbeat fetches new blocks from the bitcoin network and inserts them into the state.
>>>>>>> 3ae449ab
pub async fn heartbeat() {
    // Only fetch new blocks if there isn't a request in progress and there is no
    // response to process.
    let should_fetch_blocks = with_state(|s| {
        !s.syncing_state.is_fetching_blocks && s.syncing_state.response_to_process.is_none()
    });

    if should_fetch_blocks {
        return fetch_blocks().await;
    }

    maybe_process_response();
}

async fn fetch_blocks() {
    // A lock to ensure the heartbeat only sends one request at a time.
    with_state_mut(|s| {
        s.syncing_state.is_fetching_blocks = true;
    });

    // Request additional blocks.
    let request = get_successors_request();
    print(&format!("Sending request: {:?}", request));
    let response: Result<(GetSuccessorsResponse,), _> = call(
        with_state(|s| s.blocks_source),
        "bitcoin_get_successors",
        (request,),
    )
    .await;

    print(&format!("Received response: {:?}", response));

    // Release the heartbeat lock and save the response.
    with_state_mut(|s| {
        s.syncing_state.is_fetching_blocks = false;

        match response {
            Ok((response,)) => {
                s.syncing_state.response_to_process = Some(response);
            }
            Err((code, msg)) => {
                print(&format!("Error fetching blocks: [{:?}] {}", code, msg));
                s.syncing_state.response_to_process = None;
            }
        }
    });
}

// Process a `GetSuccessorsResponse` if one is available.
fn maybe_process_response() {
    with_state_mut(|state| {
        let response_to_process = state.syncing_state.response_to_process.take();
        if let Some(response) = response_to_process {
            let blocks = response.blocks;
            for block in blocks.into_iter() {
                // TODO(EXC-1215): Gracefully handle the errors here.
                let block = Block::consensus_decode(block.as_slice()).unwrap();
                store::insert_block(state, block).unwrap();
            }
        }
    });
}

// Retrieves a `GetSuccessorsRequest` to send to the adapter.
fn get_successors_request() -> GetSuccessorsRequest {
    with_state(|state| {
        let mut processed_block_hashes: Vec<Vec<u8>> = store::get_unstable_blocks(state)
            .iter()
            .map(|b| b.block_hash().to_vec())
            .collect();

        // This is safe as there will always be at least 1 unstable block.
        let anchor = processed_block_hashes.remove(0);

        GetSuccessorsRequest {
            anchor,
            processed_block_hashes,
        }
    })
}<|MERGE_RESOLUTION|>--- conflicted
+++ resolved
@@ -9,11 +9,7 @@
 
 /// The heartbeat of the Bitcoin canister.
 ///
-<<<<<<< HEAD
-/// The heartbeat fetches new new blocks from the network and inserts them into the state.
-=======
 /// The heartbeat fetches new blocks from the bitcoin network and inserts them into the state.
->>>>>>> 3ae449ab
 pub async fn heartbeat() {
     // Only fetch new blocks if there isn't a request in progress and there is no
     // response to process.
