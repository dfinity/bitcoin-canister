use crate::{
    runtime::{call_get_successors, print},
    state::{self, ResponseToProcess},
    types::{
        Block, BlockHash, Flag, GetSuccessorsCompleteResponse, GetSuccessorsRequest,
        GetSuccessorsRequestInitial, GetSuccessorsResponse,
    },
};
use crate::{with_state, with_state_mut};
use bitcoin::consensus::Decodable;
use bitcoin::Block as BitcoinBlock;

/// The heartbeat of the Bitcoin canister.
///
/// The heartbeat fetches new blocks from the bitcoin network and inserts them into the state.
pub async fn heartbeat() {
    if ingest_stable_blocks_into_utxoset() {
        // Exit the heartbeat if stable blocks had been ingested.
        // This is a precaution to not exceed the instructions limit.
        return;
    }

    if maybe_fetch_blocks().await {
        // Exit the heartbeat if new blocks have been fetched.
        // This is a precaution to not exceed the instructions limit.
        return;
    }

    maybe_process_response();
}

// Fetches new blocks if there isn't a request in progress and no complete response to process.
// Returns true if a call to the `blocks_source` has been made, false otherwise.
async fn maybe_fetch_blocks() -> bool {
    if with_state(|s| {
        s.syncing_state.is_fetching_blocks || s.syncing_state.syncing == Flag::Disabled
    }) {
        // Already fetching blocks or syncing is disabled.
        return false;
    }

    // Request additional blocks.
    let maybe_request = maybe_get_successors_request();
    let request = match maybe_request {
        Some(request) => request,
        None => {
            // No request to send at this time.
            return false;
        }
    };

    // A lock to ensure the heartbeat only sends one request at a time.
    with_state_mut(|s| {
        s.syncing_state.is_fetching_blocks = true;
    });

    print(&format!("Sending request: {:?}", request));

    let response: Result<(GetSuccessorsResponse,), _> =
        call_get_successors(with_state(|s| s.blocks_source), request).await;

    print(&format!("Received response: {:?}", response));

    // Release the heartbeat lock and save the response.
    with_state_mut(|s| {
        s.syncing_state.is_fetching_blocks = false;

        let response = match response {
            Ok((response,)) => response,
            Err((code, msg)) => {
                s.syncing_state.num_get_successors_rejects += 1;
                print(&format!("Error fetching blocks: [{:?}] {}", code, msg));
                s.syncing_state.response_to_process = None;
                return;
            }
        };

        match response {
            GetSuccessorsResponse::Complete(response) => {
                // Received complete response.
                assert!(
                    s.syncing_state.response_to_process.is_none(),
                    "Received complete response before processing previous response."
                );
                s.syncing_state.response_to_process = Some(ResponseToProcess::Complete(response));
            }
            GetSuccessorsResponse::Partial(partial_response) => {
                // Received partial response.
                assert!(
                    s.syncing_state.response_to_process.is_none(),
                    "Received partial response before processing previous response."
                );
                s.syncing_state.response_to_process =
                    Some(ResponseToProcess::Partial(partial_response, 0));
            }
            GetSuccessorsResponse::FollowUp(mut block_bytes) => {
                // Received a follow-up response.
                // A follow-up response is only expected, and only makes sense, when there's
                // a partial response to process.

                let (mut partial_response, mut follow_up_index) = match s.syncing_state.response_to_process.take() {
                    Some(ResponseToProcess::Partial(res, pages)) => (res, pages),
                    other => unreachable!("Cannot receive follow-up response without a previous partial response. Previous response found: {:?}", other)
                };

                // Append block to partial response and increment # pages processed.
                partial_response.partial_block.append(&mut block_bytes);
                follow_up_index += 1;

                // If the response is now complete, store a complete response to process.
                // Otherwise, store the updated partial response.
                s.syncing_state.response_to_process = Some(
                    if follow_up_index == partial_response.remaining_follow_ups {
                        ResponseToProcess::Complete(GetSuccessorsCompleteResponse {
                            blocks: vec![partial_response.partial_block],
                            next: partial_response.next,
                        })
                    } else {
                        ResponseToProcess::Partial(partial_response, follow_up_index)
                    },
                );
            }
        };
    });

    // A request to fetch new blocks has been made.
    true
}

fn ingest_stable_blocks_into_utxoset() -> bool {
    with_state_mut(state::ingest_stable_blocks_into_utxoset)
}

// Process a `GetSuccessorsResponse` if one is available.
fn maybe_process_response() {
    with_state_mut(|state| {
        let response_to_process = state.syncing_state.response_to_process.take();

        match response_to_process {
            Some(ResponseToProcess::Complete(response)) => {
                for block in response.blocks.iter() {
                    // TODO(EXC-1215): Gracefully handle the errors here.
                    let block = BitcoinBlock::consensus_decode(block.as_slice()).unwrap();
                    state::insert_block(state, Block::new(block)).unwrap();
                }
            }
            other => {
                // Not a complete response. Put it back into the state.
                state.syncing_state.response_to_process = other;
            }
        }
    });
}

// Retrieves a `GetSuccessorsRequest` to send to the adapter.
fn maybe_get_successors_request() -> Option<GetSuccessorsRequest> {
    with_state(|state| match &state.syncing_state.response_to_process {
        Some(ResponseToProcess::Complete(_)) => {
            // There's already a complete response waiting to be processed.
            None
        }
        Some(ResponseToProcess::Partial(partial_response, follow_up_index)) => {
            // There's a partial response. Create a follow-up request.
            assert!(partial_response.remaining_follow_ups >= *follow_up_index);
            Some(GetSuccessorsRequest::FollowUp(*follow_up_index))
        }
        None => {
            // No response is present. Send an initial request for new blocks.
            let mut processed_block_hashes: Vec<BlockHash> = state::get_unstable_blocks(state)
                .iter()
                .map(|b| b.block_hash().to_vec())
                .collect();

            // We are guaranteed that there's always at least one block.
            let anchor = processed_block_hashes.remove(0);

            Some(GetSuccessorsRequest::Initial(GetSuccessorsRequestInitial {
                network: state.network(),
                anchor,
                processed_block_hashes,
            }))
        }
    })
}

#[cfg(test)]
mod test {
    use super::*;
    use crate::{
        genesis_block, init, runtime,
        test_utils::{random_p2pkh_address, BlockBuilder, TransactionBuilder},
        types::{
<<<<<<< HEAD
            Address, BlockBlob, GetSuccessorsCompleteResponse, GetSuccessorsPartialResponse,
            GetSuccessorsReply, InitPayload, Network,
=======
            Address, BlockBlob, Config, GetSuccessorsCompleteResponse,
            GetSuccessorsPartialResponse, Network,
>>>>>>> e2604d14
        },
        utxo_set::IngestingBlock,
    };
    use bitcoin::BlockHeader;

    fn build_block(prev_header: &BlockHeader, address: Address, num_transactions: u128) -> Block {
        let mut block = BlockBuilder::with_prev_header(prev_header);
        let mut value = 1;
        for _ in 0..num_transactions {
            block = block.with_transaction(
                TransactionBuilder::coinbase()
                    .with_output(&address, value)
                    .build(),
            );

            // Increment the value so that all transaction IDs are unique.
            value += 1;
        }

        block.build()
    }

    #[async_std::test]
    async fn fetches_blocks_and_processes_response() {
        let network = Network::Regtest;

        init(Config {
            stability_threshold: 0,
            network,
            ..Default::default()
        });

        let block = BlockBuilder::with_prev_header(genesis_block(network).header()).build();

        let mut block_bytes = vec![];
        block.consensus_encode(&mut block_bytes).unwrap();

        runtime::set_successors_response(GetSuccessorsReply::Ok(GetSuccessorsResponse::Complete(
            GetSuccessorsCompleteResponse {
                blocks: vec![block_bytes],
                next: vec![],
            },
        )));

        // Fetch blocks.
        heartbeat().await;

        // Process response.
        heartbeat().await;

        // Assert that the block has been ingested.
        assert_eq!(with_state(state::main_chain_height), 1);

        // The UTXO set hasn't been updated with the genesis block yet.
        assert_eq!(with_state(|s| s.utxos.next_height()), 0);

        // Ingest the stable block (the genesis block) to the UTXO set.
        heartbeat().await;

        // Assert that the block has been ingested.
        assert_eq!(with_state(state::main_chain_height), 1);

        // The UTXO set has been updated with the genesis block.
        assert_eq!(with_state(|s| s.utxos.next_height()), 1);
    }

    #[async_std::test]
    async fn does_not_fetch_blocks_if_syncing_is_disabled() {
        let network = Network::Regtest;

        init(Config {
            stability_threshold: 0,
            network,
            ..Default::default()
        });

        with_state_mut(|s| {
            s.syncing_state.syncing = Flag::Disabled;
        });

        let block = BlockBuilder::with_prev_header(genesis_block(network).header()).build();

        let mut block_bytes = vec![];
        block.consensus_encode(&mut block_bytes).unwrap();

        runtime::set_successors_response(GetSuccessorsResponse::Complete(
            GetSuccessorsCompleteResponse {
                blocks: vec![block_bytes],
                next: vec![],
            },
        ));

        // Try to fetch blocks
        heartbeat().await;
        heartbeat().await;

        // Assert that the block has not been ingested.
        assert_eq!(with_state(state::main_chain_height), 0);
    }

    #[async_std::test]
    async fn time_slices_large_blocks() {
        let network = Network::Regtest;

        init(Config {
            stability_threshold: 0,
            network,
            ..Default::default()
        });

        // Setup a chain of two blocks.
        let address = random_p2pkh_address(network);
        let block_1 = build_block(genesis_block(network).header(), address.clone(), 6);
        let block_2 = build_block(block_1.header(), address, 1);

        // Serialize the blocks.
        let blocks: Vec<BlockBlob> = [block_1.clone(), block_2]
            .iter()
            .map(|block| {
                let mut block_bytes = vec![];
                block.consensus_encode(&mut block_bytes).unwrap();
                block_bytes
            })
            .collect();

        runtime::set_successors_response(GetSuccessorsReply::Ok(GetSuccessorsResponse::Complete(
            GetSuccessorsCompleteResponse {
                blocks,
                next: vec![],
            },
        )));

        // Set a large step for the performance_counter to exceed the instructions limit quickly.
        // This value allows ingesting 3 inputs/outputs per round.
        runtime::set_performance_counter_step(1_000_000_000);

        // Fetch blocks.
        heartbeat().await;

        // Process response.
        heartbeat().await;

        // Assert that the blocks have been ingested.
        assert_eq!(with_state(state::main_chain_height), 2);

        // Ingest stable blocks.
        runtime::performance_counter_reset();
        heartbeat().await;

        // Assert that execution has been paused.
        // Ingested the genesis block (1 tx) + 2 txs of block_1 into the UTXO set.
        let partial_block = with_state(|s| s.utxos.ingesting_block.clone().unwrap());
        assert_eq!(partial_block.block, block_1);
        assert_eq!(partial_block.next_tx_idx, 2);
        assert_eq!(partial_block.next_input_idx, 1);
        assert_eq!(partial_block.next_output_idx, 0);

        // Ingest more stable blocks.
        runtime::performance_counter_reset();
        heartbeat().await;

        // Assert that execution has been paused. Ingested 3 more txs in block_1.
        let partial_block = with_state(|s| s.utxos.ingesting_block.clone().unwrap());
        assert_eq!(partial_block.block, block_1);
        assert_eq!(partial_block.next_tx_idx, 5);
        assert_eq!(partial_block.next_input_idx, 1);
        assert_eq!(partial_block.next_output_idx, 0);

        // Only the genesis block has been fully processed, so the stable height is one.
        assert_eq!(with_state(|s| s.utxos.next_height()), 1);

        // Ingest more stable blocks.
        runtime::performance_counter_reset();
        heartbeat().await;

        // Time slicing is complete.
        assert!(with_state(|s| s.utxos.ingesting_block.is_none()));

        // Assert that the blocks have been ingested.
        assert_eq!(with_state(state::main_chain_height), 2);

        // The stable height is now updated to include `block_1`.
        assert_eq!(with_state(|s| s.utxos.next_height()), 2);
    }

    #[async_std::test]
    async fn time_slices_large_transactions() {
        let network = Network::Regtest;
        // The number of inputs/outputs in a transaction.
        let tx_cardinality = 6;

        init(Config {
            stability_threshold: 0,
            network,
            ..Default::default()
        });

        let address_1 = random_p2pkh_address(network);
        let address_2 = random_p2pkh_address(network);

        // Create a transaction where a few inputs are given to address 1.
        let mut tx_1 = TransactionBuilder::coinbase();
        for _ in 0..tx_cardinality {
            tx_1 = tx_1.with_output(&address_1, 1000);
        }
        let tx_1 = tx_1.build();

        // Create another transaction where the UTXOs of address 1 are transferred to address 2.
        let mut tx_2 = TransactionBuilder::new();
        for i in 0..tx_cardinality {
            tx_2 = tx_2.with_input(crate::types::OutPoint {
                txid: tx_1.txid(),
                vout: i,
            });
        }
        for _ in 0..tx_cardinality {
            tx_2 = tx_2.with_output(&address_2, 1000);
        }
        let tx_2 = tx_2.build();

        // Create blocks with the two transactions above.
        let block_1 = BlockBuilder::with_prev_header(genesis_block(network).header())
            .with_transaction(tx_1)
            .build();

        let block_2 = BlockBuilder::with_prev_header(block_1.header())
            .with_transaction(tx_2)
            .build();

        // An additional block so that the previous blocks are ingested into the stable UTXO set.
        let block_3 = BlockBuilder::with_prev_header(block_2.header()).build();

        // Serialize the blocks.
        let blocks: Vec<BlockBlob> = [block_1.clone(), block_2.clone(), block_3]
            .iter()
            .map(|block| {
                let mut block_bytes = vec![];
                block.consensus_encode(&mut block_bytes).unwrap();
                block_bytes
            })
            .collect();

        runtime::set_successors_response(GetSuccessorsReply::Ok(GetSuccessorsResponse::Complete(
            GetSuccessorsCompleteResponse {
                blocks,
                next: vec![],
            },
        )));

        // Set a large step for the performance_counter to exceed the instructions limit quickly.
        // This value allows ingesting 3 transactions inputs/outputs per round.
        runtime::set_performance_counter_step(1_000_000_000);

        // Fetch blocks.
        heartbeat().await;

        // Process response.
        heartbeat().await;

        // Assert that the blocks have been ingested.
        assert_eq!(with_state(state::main_chain_height), 3);

        // Run the heartbeat a few rounds to ingest the two stable blocks.
        // Three inputs/outputs are expected to be ingested per round.
        let expected_states = vec![
            IngestingBlock::new_with_args(block_1.clone(), 0, 1, 2),
            IngestingBlock::new_with_args(block_1.clone(), 0, 1, 5),
            IngestingBlock::new_with_args(block_2.clone(), 0, 2, 0),
            IngestingBlock::new_with_args(block_2.clone(), 0, 5, 0),
            IngestingBlock::new_with_args(block_2.clone(), 0, 6, 2),
            IngestingBlock::new_with_args(block_2.clone(), 0, 6, 5),
        ];

        for expected_state in expected_states.into_iter() {
            // Ingest stable blocks.
            runtime::performance_counter_reset();
            heartbeat().await;

            // Assert that execution has been paused.
            let partial_block = with_state(|s| s.utxos.ingesting_block.clone().unwrap());
            assert_eq!(partial_block.block, expected_state.block);
            assert_eq!(partial_block.next_tx_idx, expected_state.next_tx_idx);
            assert_eq!(partial_block.next_input_idx, expected_state.next_input_idx);
            assert_eq!(
                partial_block.next_output_idx,
                expected_state.next_output_idx
            );

            // The addresses 1 and 2 do not change while ingestion is in progress.
            assert_eq!(
                crate::api::get_balance(crate::types::GetBalanceRequest {
                    address: address_1.to_string(),
                    min_confirmations: None
                }),
                0
            );

            assert_eq!(
                crate::api::get_balance(crate::types::GetBalanceRequest {
                    address: address_2.to_string(),
                    min_confirmations: None
                }),
                tx_cardinality as u64 * 1000
            );
        }

        // Assert ingestion has finished.
        runtime::performance_counter_reset();
        heartbeat().await;
        with_state(|s| assert_eq!(s.utxos.ingesting_block, None));

        // Assert that the blocks have been ingested.
        assert_eq!(with_state(state::main_chain_height), 3);

        // The stable height is now updated to include `block_1` and `block_2`.
        assert_eq!(with_state(|s| s.utxos.next_height()), 3);

        // Query the balance, expecting address 1 to be empty and address 2 to be non-empty.
        assert_eq!(
            crate::api::get_balance(crate::types::GetBalanceRequest {
                address: address_1.to_string(),
                min_confirmations: None
            }),
            0
        );

        assert_eq!(
            crate::api::get_balance(crate::types::GetBalanceRequest {
                address: address_2.to_string(),
                min_confirmations: None
            }),
            tx_cardinality as u64 * 1000
        );
    }

    #[async_std::test]
    async fn fetches_and_processes_responses_paginated() {
        let network = Network::Regtest;

        init(Config {
            stability_threshold: 0,
            network,
            ..Default::default()
        });

        let address = random_p2pkh_address(network);
        let block = BlockBuilder::with_prev_header(genesis_block(network).header())
            .with_transaction(
                TransactionBuilder::coinbase()
                    .with_output(&address, 1000)
                    .build(),
            )
            .build();

        let mut block_bytes = vec![];
        block.consensus_encode(&mut block_bytes).unwrap();

        // Split the block bytes into three pages.
        runtime::set_successors_response(GetSuccessorsReply::Ok(GetSuccessorsResponse::Partial(
            GetSuccessorsPartialResponse {
                partial_block: block_bytes[0..40].to_vec(),
                next: vec![],
                remaining_follow_ups: 2,
            },
        )));

        // Fetch blocks (initial response).
        heartbeat().await;

        // Fetch blocks (second page).
        runtime::set_successors_response(GetSuccessorsReply::Ok(GetSuccessorsResponse::FollowUp(
            block_bytes[40..80].to_vec(),
        )));
        heartbeat().await;

        // Fetch blocks (third page).
        runtime::set_successors_response(GetSuccessorsReply::Ok(GetSuccessorsResponse::FollowUp(
            block_bytes[80..].to_vec(),
        )));
        heartbeat().await;

        // The response hasn't been fully processed yet, so the balance should still be zero.
        assert_eq!(
            crate::api::get_balance(crate::types::GetBalanceRequest {
                address: address.to_string(),
                min_confirmations: None
            }),
            0
        );

        // Process response.
        heartbeat().await;

        // Query the balance, validating the block was processed.
        assert_eq!(
            crate::api::get_balance(crate::types::GetBalanceRequest {
                address: address.to_string(),
                min_confirmations: None
            }),
            1000
        );
    }
}<|MERGE_RESOLUTION|>--- conflicted
+++ resolved
@@ -190,13 +190,8 @@
         genesis_block, init, runtime,
         test_utils::{random_p2pkh_address, BlockBuilder, TransactionBuilder},
         types::{
-<<<<<<< HEAD
-            Address, BlockBlob, GetSuccessorsCompleteResponse, GetSuccessorsPartialResponse,
-            GetSuccessorsReply, InitPayload, Network,
-=======
             Address, BlockBlob, Config, GetSuccessorsCompleteResponse,
-            GetSuccessorsPartialResponse, Network,
->>>>>>> e2604d14
+            GetSuccessorsPartialResponse, Network, GetSuccessorsReply,
         },
         utxo_set::IngestingBlock,
     };
