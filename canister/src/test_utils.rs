use crate::{
    genesis_block,
    types::{into_bitcoin_network, Address},
};
use bitcoin::{
    block::Header,
    secp256k1::rand::{rngs::OsRng, RngCore},
    secp256k1::Secp256k1,
    Address as BitcoinAddress, CompressedPublicKey, PublicKey, Script, Witness,
};
use ic_btc_interface::Network;
use ic_btc_test_utils::{
    BlockBuilder as ExternalBlockBuilder, TransactionBuilder as ExternalTransactionBuilder,
};
use ic_btc_types::{Block, OutPoint, Transaction};
<<<<<<< HEAD
use ic_stable_structures::{BoundedStorable, Memory, StableBTreeMap};
=======
use ic_stable_structures::{Memory, StableBTreeMap, Storable};
use proptest::prelude::RngCore;
>>>>>>> f7afb9d6
use std::{
    convert::TryFrom,
    ops::{Bound, RangeBounds},
    str::FromStr,
};

/// Generates a random P2PKH address.
pub fn random_p2pkh_address(network: Network) -> Address {
    let secp = Secp256k1::new();

    BitcoinAddress::p2pkh(
        PublicKey::new(secp.generate_keypair(&mut OsRng).1),
        into_bitcoin_network(network),
    )
    .into()
}

pub fn random_p2tr_address(network: Network) -> Address {
    ic_btc_test_utils::random_p2tr_address(into_bitcoin_network(network)).into()
}

pub fn random_p2wpkh_address(network: Network) -> Address {
    let secp = Secp256k1::new();
    BitcoinAddress::p2wpkh(
        &CompressedPublicKey::try_from(PublicKey::new(secp.generate_keypair(&mut OsRng).1))
            .expect("failed to create p2wpkh address"),
        into_bitcoin_network(network),
    )
    .into()
}

pub fn random_p2wsh_address(network: Network) -> Address {
    let mut bytes = [0u8; 32];
    OsRng.fill_bytes(&mut bytes);
    BitcoinAddress::p2wsh(
        &Script::from_bytes(&bytes).to_p2wsh(),
        into_bitcoin_network(network),
    )
    .into()
}

/// Builds a random chain with the given number of block and transactions.
/// The genesis block used in the chain is also random.
pub fn build_chain(
    network: Network,
    num_blocks: u32,
    num_transactions_per_block: u32,
) -> Vec<Block> {
    build_chain_with_genesis_block(
        network,
        BlockBuilder::genesis().build(),
        num_blocks,
        num_transactions_per_block,
    )
}

fn build_chain_with_genesis_block(
    network: Network,
    genesis_block: Block,
    num_blocks: u32,
    num_transactions_per_block: u32,
) -> Vec<Block> {
    let address = random_p2pkh_address(network);
    let mut blocks = vec![genesis_block.clone()];
    let mut prev_block: Block = genesis_block;
    let mut value = 1;

    // Since we start with a genesis block, we need `num_blocks - 1` additional blocks.
    for _ in 0..num_blocks - 1 {
        let mut block_builder = BlockBuilder::with_prev_header(prev_block.header());
        let mut transactions = vec![];
        for _ in 0..num_transactions_per_block {
            transactions.push(
                TransactionBuilder::coinbase()
                    .with_output(&address, value)
                    .build(),
            );
            // Vary the value of the transaction to ensure that
            // we get unique outpoints in the blockchain.
            value += 1;
        }

        for transaction in transactions.iter() {
            block_builder = block_builder.with_transaction(transaction.clone());
        }

        let block = block_builder.build();
        blocks.push(block.clone());
        prev_block = block;
    }

    blocks
}

/// Returns true if the instances of `StableBTreeMap` provided are equal.
pub fn is_stable_btreemap_equal<M: Memory, K: Storable + Ord + Eq + Clone, V: Storable + Eq>(
    a: &StableBTreeMap<K, V, M>,
    b: &StableBTreeMap<K, V, M>,
) -> bool {
    if a.len() != b.len() {
        return false;
    }

    for (x, y) in a.iter().zip(b.iter()) {
        if x != y {
            return false;
        }
    }

    true
}

/// A wrapper around `ic_btc_test_utils::BlockBuilder` that returns `crate::types::Block`
/// as opposed to `bitcoin::Block`.
pub struct BlockBuilder {
    builder: ExternalBlockBuilder,
    mock_difficulty: Option<u128>,
}

impl BlockBuilder {
    pub fn genesis() -> Self {
        Self {
            builder: ExternalBlockBuilder::genesis(),
            mock_difficulty: None,
        }
    }

    pub fn with_prev_header(prev_header: &Header) -> Self {
        Self {
            builder: ExternalBlockBuilder::with_prev_header(*prev_header),
            mock_difficulty: None,
        }
    }

    pub fn with_transaction(self, transaction: Transaction) -> Self {
        Self {
            builder: self.builder.with_transaction(transaction.into()),
            mock_difficulty: None,
        }
    }

    pub fn with_difficulty(self, difficulty: u128) -> Self {
        Self {
            mock_difficulty: Some(difficulty),
            ..self
        }
    }

    pub fn build(self) -> Block {
        let mut block = Block::new(self.builder.build());
        block.mock_difficulty = self.mock_difficulty;
        block
    }

    pub fn build_with_mock_difficulty(self, mock_difficulty: u128) -> Block {
        let mut block = self.build();
        block.mock_difficulty = Some(mock_difficulty);
        block
    }
}

/// A wrapper around `ic_btc_test_utils::TransactionBuilder` that returns
/// `crate::types::Transaction` as opposed to `bitcoin::Transaction`.
pub struct TransactionBuilder {
    builder: ExternalTransactionBuilder,
}

impl TransactionBuilder {
    pub fn new() -> Self {
        Self {
            builder: ExternalTransactionBuilder::new(),
        }
    }

    pub fn coinbase() -> Self {
        Self {
            builder: ExternalTransactionBuilder::coinbase(),
        }
    }

    pub fn with_input(self, previous_output: OutPoint) -> Self {
        Self {
            builder: self.builder.with_input(previous_output.into(), None),
        }
    }

    pub fn with_input_and_witness(self, previous_output: OutPoint, witness: Witness) -> Self {
        Self {
            builder: self
                .builder
                .with_input(previous_output.into(), Some(witness)),
        }
    }

    pub fn with_lock_time(self, i: u32) -> Self {
        Self {
            builder: self.builder.with_lock_time(i),
        }
    }

    pub fn with_output(self, address: &Address, value: u64) -> Self {
        Self {
            builder: self.builder.with_output(
                &BitcoinAddress::from_str(&address.to_string())
                    .map(|a| a.assume_checked())
                    .unwrap(),
                value,
            ),
        }
    }

    pub fn build(self) -> Transaction {
        Transaction::new(self.builder.build())
    }
}

pub struct BlockChainBuilder {
    num_blocks: u32,
    prev_block_header: Option<Header>,
    #[allow(clippy::type_complexity)]
    difficulty_ranges: Vec<((Bound<usize>, Bound<usize>), u128)>,
}

impl BlockChainBuilder {
    pub fn new(num_blocks: u32) -> Self {
        Self {
            num_blocks,
            prev_block_header: None,
            difficulty_ranges: vec![],
        }
    }

    pub fn fork(prev_block: &Block, num_blocks: u32) -> Self {
        Self {
            num_blocks,
            prev_block_header: Some(*prev_block.header()),
            difficulty_ranges: vec![],
        }
    }

    /// Sets the difficulty of blocks at the given range of heights.
    pub fn with_difficulty<R: RangeBounds<usize>>(mut self, difficulty: u128, range: R) -> Self {
        self.difficulty_ranges.push((
            (range.start_bound().cloned(), range.end_bound().cloned()),
            difficulty,
        ));
        self
    }

    pub fn build(self) -> Vec<Block> {
        let mut blocks = Vec::with_capacity(self.num_blocks as usize);

        let mut first_block = match self.prev_block_header {
            None => genesis_block(Network::Regtest),
            Some(prev_block_header) => BlockBuilder::with_prev_header(&prev_block_header).build(),
        };
        if let difficulty @ Some(_) = self.get_difficulty(0) {
            first_block.mock_difficulty = difficulty;
        }

        blocks.push(first_block);

        for i in 1..self.num_blocks as usize {
            let mut block = BlockBuilder::with_prev_header(blocks[i - 1].header());
            if let Some(difficulty) = self.get_difficulty(i) {
                block = block.with_difficulty(difficulty);
            }
            blocks.push(block.build());
        }

        blocks
    }

    fn get_difficulty(&self, i: usize) -> Option<u128> {
        for (range, difficulty) in &self.difficulty_ranges {
            if range.contains(&i) {
                return Some(*difficulty);
            }
        }
        None
    }
}

#[test]
fn target_difficulty() {
    // Regtest blocks by the BlockBuilder should have a difficulty of 1.
    assert_eq!(
        Block::target_difficulty(
            Network::Regtest,
            BlockBuilder::genesis().build().header().target()
        ),
        1
    );
}<|MERGE_RESOLUTION|>--- conflicted
+++ resolved
@@ -13,12 +13,7 @@
     BlockBuilder as ExternalBlockBuilder, TransactionBuilder as ExternalTransactionBuilder,
 };
 use ic_btc_types::{Block, OutPoint, Transaction};
-<<<<<<< HEAD
-use ic_stable_structures::{BoundedStorable, Memory, StableBTreeMap};
-=======
 use ic_stable_structures::{Memory, StableBTreeMap, Storable};
-use proptest::prelude::RngCore;
->>>>>>> f7afb9d6
 use std::{
     convert::TryFrom,
     ops::{Bound, RangeBounds},
