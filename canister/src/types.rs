use crate::state::OUTPOINT_SIZE;
use bitcoin::{
    hashes::Hash, Address as BitcoinAddress, Block as BitcoinBlock, BlockHash as BitcoinBlockHash,
    Network as BitcoinNetwork, OutPoint as BitcoinOutPoint, Script, TxOut as BitcoinTxOut,
};
<<<<<<< HEAD
use ic_btc_types::{Address as AddressStr, Height, Satoshi, UtxosFilter};
=======
use ic_btc_types::{
    Address as AddressStr, GetBalanceRequest as PublicGetBalanceRequest,
    GetUtxosRequest as PublicGetUtxosRequest, Height, NetworkInRequest, UtxosFilter,
    UtxosFilterInRequest,
};
>>>>>>> ba94d181
use ic_cdk::export::{candid::CandidType, Principal};
use ic_stable_structures::Storable as StableStructuresStorable;
use serde::{Deserialize, Serialize};
use serde_bytes::ByteBuf;
use std::cell::RefCell;
use std::{cmp::Ordering, convert::TryInto, str::FromStr};

/// The payload used to initialize the canister.
#[derive(CandidType, Deserialize)]
pub struct InitPayload {
    pub stability_threshold: u128,
    pub network: Network,

    /// The canister from which blocks are retrieved.
    /// Defaults to the management canister in production and can be overridden
    /// for testing.
    pub blocks_source: Option<Principal>,
}

#[derive(Clone, Debug, PartialEq, Serialize, Deserialize, Eq)]
pub struct Block {
    block: BitcoinBlock,
    transactions: Vec<Transaction>,
}

impl Block {
    pub fn new(block: BitcoinBlock) -> Self {
        Self {
            transactions: block
                .txdata
                .iter()
                .map(|tx| Transaction::new(tx.clone()))
                .collect(),
            block,
        }
    }

    pub fn header(&self) -> &bitcoin::BlockHeader {
        &self.block.header
    }

    pub fn block_hash(&self) -> bitcoin::BlockHash {
        self.block.block_hash()
    }

    pub fn txdata(&self) -> &[Transaction] {
        &self.transactions
    }

    #[cfg(test)]
    pub fn consensus_encode(&self, buffer: &mut Vec<u8>) -> Result<usize, std::io::Error> {
        use bitcoin::consensus::Encodable;
        self.block.consensus_encode(buffer)
    }
}

#[derive(Clone, Debug, Serialize, Deserialize, Eq)]
pub struct Transaction {
    tx: bitcoin::Transaction,
    txid: RefCell<Option<Txid>>,
}

impl Transaction {
    pub fn new(tx: bitcoin::Transaction) -> Self {
        Self {
            tx,
            txid: RefCell::new(None),
        }
    }

    pub fn is_coin_base(&self) -> bool {
        self.tx.is_coin_base()
    }

    pub fn input(&self) -> &[bitcoin::TxIn] {
        &self.tx.input
    }

    pub fn output(&self) -> &[bitcoin::TxOut] {
        &self.tx.output
    }

    pub fn size(&self) -> usize {
        self.tx.size()
    }

    pub fn txid(&self) -> Txid {
        if self.txid.borrow().is_none() {
            // Compute the txid as it wasn't computed already.
            // `tx.txid()` is an expensive call, so it's useful to cache.
            let txid = Txid::from(self.tx.txid().to_vec());
            self.txid.borrow_mut().replace(txid);
        }

        self.txid.borrow().clone().expect("txid must be available")
    }
}

impl PartialEq for Transaction {
    fn eq(&self, other: &Self) -> bool {
        // Don't include the `txid` field in the comparison, as it's only a cache.
        self.tx == other.tx
    }
}

#[cfg(test)]
impl From<Transaction> for bitcoin::Transaction {
    fn from(tx: Transaction) -> Self {
        tx.tx
    }
}

/// A reference to a transaction output.
#[derive(Clone, Debug, Serialize, Deserialize, Eq, PartialEq, Ord, PartialOrd)]
pub struct OutPoint {
    pub txid: Txid,
    pub vout: u32,
}

impl OutPoint {
    pub fn new(txid: Txid, vout: u32) -> Self {
        Self { txid, vout }
    }
}

impl From<&BitcoinOutPoint> for OutPoint {
    fn from(bitcoin_outpoint: &BitcoinOutPoint) -> Self {
        Self {
            txid: Txid::from(bitcoin_outpoint.txid.to_vec()),
            vout: bitcoin_outpoint.vout,
        }
    }
}

#[cfg(test)]
impl From<OutPoint> for bitcoin::OutPoint {
    fn from(outpoint: OutPoint) -> Self {
        Self {
            txid: bitcoin::Txid::from_hash(
                Hash::from_slice(outpoint.txid.as_bytes()).expect("txid must be valid"),
            ),
            vout: outpoint.vout,
        }
    }
}

/// A Bitcoin transaction's output.
#[derive(Ord, PartialOrd, Eq, PartialEq, Clone, Debug, Serialize, Deserialize)]
pub struct TxOut {
    pub value: u64,
    pub script_pubkey: Vec<u8>,
}

impl From<&BitcoinTxOut> for TxOut {
    fn from(bitcoin_txout: &BitcoinTxOut) -> Self {
        Self {
            value: bitcoin_txout.value,
            script_pubkey: bitcoin_txout.script_pubkey.to_bytes(),
        }
    }
}

#[derive(CandidType, Clone, Copy, Debug, Eq, PartialEq, Hash, Serialize, Deserialize)]
pub enum Network {
    #[serde(rename = "mainnet")]
    Mainnet,
    #[serde(rename = "testnet")]
    Testnet,
    #[serde(rename = "regtest")]
    Regtest,
}

#[allow(clippy::from_over_into)]
impl Into<BitcoinNetwork> for Network {
    fn into(self) -> BitcoinNetwork {
        match self {
            Network::Mainnet => BitcoinNetwork::Bitcoin,
            Network::Testnet => BitcoinNetwork::Testnet,
            Network::Regtest => BitcoinNetwork::Regtest,
        }
    }
}

impl From<NetworkInRequest> for Network {
    fn from(network: NetworkInRequest) -> Network {
        match network {
            NetworkInRequest::Mainnet | NetworkInRequest::mainnet => Network::Mainnet,
            NetworkInRequest::Testnet | NetworkInRequest::testnet => Network::Testnet,
            NetworkInRequest::Regtest | NetworkInRequest::regtest => Network::Regtest,
        }
    }
}

impl std::fmt::Display for Network {
    fn fmt(&self, f: &mut std::fmt::Formatter<'_>) -> std::fmt::Result {
        match self {
            Self::Mainnet => {
                write!(f, "mainnet")
            }
            Self::Testnet => {
                write!(f, "testnet")
            }
            Self::Regtest => {
                write!(f, "regtest")
            }
        }
    }
}

/// Used to signal the cut-off point for returning chunked UTXOs results.
pub struct Page {
    pub tip_block_hash: BitcoinBlockHash,
    pub height: Height,
    pub outpoint: OutPoint,
}

impl Page {
    pub fn to_bytes(&self) -> Vec<u8> {
        vec![
            self.tip_block_hash.to_vec(),
            Storable::to_bytes(&self.height).to_vec(),
            OutPoint::to_bytes(&self.outpoint),
        ]
        .into_iter()
        .flatten()
        .collect()
    }

    pub fn from_bytes(mut bytes: Vec<u8>) -> Result<Self, String> {
        // The first 32 bytes represent the encoded `BlockHash`, the next 4 the
        // `Height` and the remaining the encoded `OutPoint`.
        let height_offset = 32;
        let outpoint_offset = 36;
        let outpoint_bytes = bytes.split_off(outpoint_offset);
        let height_bytes = bytes.split_off(height_offset);

        let tip_block_hash = BitcoinBlockHash::from_hash(
            Hash::from_slice(&bytes)
                .map_err(|err| format!("Could not parse tip block hash: {}", err))?,
        );
        // The height is parsed from bytes that are given by the user, so ensure
        // that any errors are handled gracefully instead of using
        // `Height::from_bytes` that can panic.
        let height = u32::from_be_bytes(
            height_bytes
                .into_iter()
                .map(|byte| byte ^ 255)
                .collect::<Vec<_>>()
                .try_into()
                .map_err(|err| format!("Could not parse page height: {:?}", err))?,
        );
        Ok(Page {
            tip_block_hash,
            height,
            outpoint: OutPoint::from_bytes(outpoint_bytes),
        })
    }
}

/// A trait with convencience methods for storing an element into a stable structure.
pub trait Storable {
    fn to_bytes(&self) -> Vec<u8>;

    fn from_bytes(bytes: Vec<u8>) -> Self;
}

impl Storable for OutPoint {
    fn to_bytes(&self) -> Vec<u8> {
        let mut v: Vec<u8> = self.txid.clone().to_vec(); // Store the txid (32 bytes)
        v.append(&mut self.vout.to_le_bytes().to_vec()); // Then the vout (4 bytes)

        // An outpoint is always exactly 36 bytes.
        assert_eq!(v.len(), OUTPOINT_SIZE as usize);

        v
    }

    fn from_bytes(bytes: Vec<u8>) -> Self {
        assert_eq!(bytes.len(), 36);
        OutPoint {
            txid: Txid::from(bytes[..32].to_vec()),
            vout: u32::from_le_bytes(bytes[32..36].try_into().unwrap()),
        }
    }
}

impl Storable for (TxOut, Height) {
    fn to_bytes(&self) -> Vec<u8> {
        vec![
            self.1.to_le_bytes().to_vec(),       // Store the height (4 bytes)
            self.0.value.to_le_bytes().to_vec(), // Then the value (8 bytes)
            self.0.script_pubkey.clone(),        // Then the script (size varies)
        ]
        .into_iter()
        .flatten()
        .collect()
    }

    fn from_bytes(mut bytes: Vec<u8>) -> Self {
        let height = u32::from_le_bytes(bytes[..4].try_into().unwrap());
        let value = u64::from_le_bytes(bytes[4..12].try_into().unwrap());
        (
            TxOut {
                value,
                script_pubkey: bytes.split_off(12),
            },
            height,
        )
    }
}

impl StableStructuresStorable for Address {
    fn to_bytes(&self) -> std::borrow::Cow<[u8]> {
        std::borrow::Cow::Borrowed(self.0.as_bytes())
    }

    fn from_bytes(bytes: Vec<u8>) -> Self {
        Address(String::from_utf8(bytes).expect("Loading address cannot fail."))
    }
}

#[derive(PartialEq, Eq, Ord, PartialOrd, Debug)]
pub struct AddressUtxo {
    pub address: Address,
    pub height: Height,
    pub outpoint: OutPoint,
}

impl StableStructuresStorable for AddressUtxo {
    fn to_bytes(&self) -> std::borrow::Cow<[u8]> {
        let bytes = vec![
            Address::to_bytes(&self.address).to_vec(),
            Storable::to_bytes(&self.height),
            OutPoint::to_bytes(&self.outpoint),
        ]
        .into_iter()
        .flatten()
        .collect();

        std::borrow::Cow::Owned(bytes)
    }

    fn from_bytes(mut bytes: Vec<u8>) -> Self {
        let outpoint_bytes = bytes.split_off(bytes.len() - OUTPOINT_SIZE as usize);
        let height_bytes = bytes.split_off(bytes.len() - 4);

        Self {
            address: Address::from_bytes(bytes),
            height: <Height as Storable>::from_bytes(height_bytes),
            outpoint: OutPoint::from_bytes(outpoint_bytes),
        }
    }
}

impl Storable for Height {
    fn to_bytes(&self) -> Vec<u8> {
        // The height is represented as an XOR'ed big endian byte array
        // so that stored entries are sorted in descending height order.
        self.to_be_bytes().iter().map(|byte| byte ^ 255).collect()
    }

    fn from_bytes(bytes: Vec<u8>) -> Self {
        u32::from_be_bytes(
            bytes
                .into_iter()
                .map(|byte| byte ^ 255)
                .collect::<Vec<_>>()
                .try_into()
                .expect("height_bytes must of length 4"),
        )
    }
}

impl Storable for (Height, OutPoint) {
    fn to_bytes(&self) -> Vec<u8> {
        vec![Storable::to_bytes(&self.0), OutPoint::to_bytes(&self.1)]
            .into_iter()
            .flatten()
            .collect()
    }

    fn from_bytes(mut bytes: Vec<u8>) -> Self {
        let outpoint_offset = 4;
        let outpoint_bytes = bytes.split_off(outpoint_offset);

        (
            <Height as Storable>::from_bytes(bytes),
            OutPoint::from_bytes(outpoint_bytes),
        )
    }
}

// A blob representing a block in the standard bitcoin format.
pub type BlockBlob = Vec<u8>;

// A blob representing a block header in the standard bitcoin format.
pub type BlockHeaderBlob = Vec<u8>;

// A blob representing a block hash.
pub type BlockHash = Vec<u8>;

type PageNumber = u8;

#[derive(Clone, Deserialize, PartialEq, Eq, Hash, Ord, PartialOrd, Serialize)]
pub struct Txid {
    #[serde(with = "serde_bytes")]
    bytes: Vec<u8>,
}

impl From<Vec<u8>> for Txid {
    fn from(bytes: Vec<u8>) -> Self {
        Self { bytes }
    }
}

impl FromStr for Txid {
    type Err = String;

    fn from_str(txid: &str) -> Result<Self, Self::Err> {
        use bitcoin::Txid as BitcoinTxid;
        let bytes = BitcoinTxid::from_str(txid).unwrap().to_vec();
        Ok(Self::from(bytes))
    }
}

impl Txid {
    pub fn as_bytes(&self) -> &[u8] {
        self.bytes.as_slice()
    }

    pub fn to_vec(self) -> Vec<u8> {
        self.bytes
    }
}

impl std::fmt::Debug for Txid {
    fn fmt(&self, f: &mut std::fmt::Formatter) -> std::fmt::Result {
        write!(f, "{}", self.clone())
    }
}

impl std::fmt::Display for Txid {
    fn fmt(&self, f: &mut std::fmt::Formatter) -> std::fmt::Result {
        let mut bytes = self.bytes.clone();
        bytes.reverse();
        write!(f, "{}", hex::encode(bytes))
    }
}

/// A request to retrieve more blocks from the Bitcoin network.
#[derive(CandidType, Clone, Debug, PartialEq, Eq, Serialize, Deserialize)]
pub enum GetSuccessorsRequest {
    /// A request containing the hashes of blocks we'd like to retrieve succeessors for.
    #[serde(rename = "initial")]
    Initial(GetSuccessorsRequestInitial),

    /// A follow-up request to retrieve the `FollowUp` response associated with the given page.
    #[serde(rename = "follow_up")]
    FollowUp(PageNumber),
}

#[derive(CandidType, Clone, Debug, PartialEq, Eq, Serialize, Deserialize)]
pub struct GetSuccessorsRequestInitial {
    pub network: Network,
    pub anchor: BlockHash,
    pub processed_block_hashes: Vec<BlockHash>,
}

/// A response containing new successor blocks from the Bitcoin network.
#[derive(CandidType, Clone, Debug, Deserialize, Hash, PartialEq, Eq, Serialize)]
pub enum GetSuccessorsResponse {
    /// A complete response that doesn't require pagination.
    #[serde(rename = "complete")]
    Complete(GetSuccessorsCompleteResponse),

    /// A partial response that requires `FollowUp` responses to get the rest of it.
    #[serde(rename = "partial")]
    Partial(GetSuccessorsPartialResponse),

    /// A follow-up response containing a blob of bytes to be appended to the partial response.
    #[serde(rename = "follow_up")]
    FollowUp(BlockBlob),
}

#[derive(CandidType, Clone, Debug, Default, Deserialize, Hash, PartialEq, Eq, Serialize)]
pub struct GetSuccessorsCompleteResponse {
    pub blocks: Vec<BlockBlob>,
    pub next: Vec<BlockHeaderBlob>,
}

#[derive(CandidType, Clone, Debug, Default, Deserialize, Hash, PartialEq, Eq, Serialize)]
pub struct GetSuccessorsPartialResponse {
    /// A block that is partial (i.e. the full blob has not been sent).
    pub partial_block: BlockBlob,

    /// Hashes of next block headers.
    pub next: Vec<BlockHeaderBlob>,

    /// The remaining number of follow ups to this response, which can be retrieved
    /// via `FollowUp` requests.
    pub remaining_follow_ups: u8,
}

#[derive(Debug, PartialEq, Eq)]
pub struct InvalidAddress;

#[derive(Clone, Debug, PartialEq, Serialize, Deserialize, Eq, Ord, PartialOrd)]
pub struct Address(String);

impl Address {
    /// Creates a new address from a bitcoin script.
    pub fn from_script(script: &Script, network: Network) -> Result<Self, InvalidAddress> {
        let address = BitcoinAddress::from_script(script, network.into()).ok_or(InvalidAddress)?;

        // Due to a bug in the bitcoin crate, it is possible in some extremely rare cases
        // that `Address:from_script` succeeds even if the address is invalid.
        //
        // To get around this bug, we convert the address to a string, and verify that this
        // string is a valid address.
        //
        // See https://github.com/rust-bitcoin/rust-bitcoin/issues/995 for more information.
        let address_str = address.to_string();
        if BitcoinAddress::from_str(&address_str).is_ok() {
            Ok(Self(address_str))
        } else {
            Err(InvalidAddress)
        }
    }
}

impl From<BitcoinAddress> for Address {
    fn from(address: BitcoinAddress) -> Self {
        Self(address.to_string())
    }
}

impl FromStr for Address {
    type Err = InvalidAddress;

    fn from_str(s: &str) -> Result<Self, InvalidAddress> {
        BitcoinAddress::from_str(s)
            .map(|address| Address(address.to_string()))
            .map_err(|_| InvalidAddress)
    }
}

impl std::fmt::Display for Address {
    fn fmt(&self, f: &mut std::fmt::Formatter) -> std::fmt::Result {
        write!(f, "{}", self.0)
    }
}

#[derive(CandidType, Debug, Deserialize, PartialEq)]
pub struct GetBalanceRequest {
    pub address: AddressStr,
    pub min_confirmations: Option<u32>,
}

impl From<PublicGetBalanceRequest> for GetBalanceRequest {
    fn from(request: PublicGetBalanceRequest) -> Self {
        Self {
            address: request.address,
            min_confirmations: request.min_confirmations,
        }
    }
}

/// A request for getting the UTXOs for a given address.
#[derive(CandidType, Debug, Deserialize, PartialEq)]
pub struct GetUtxosRequest {
    pub address: AddressStr,
    pub filter: Option<UtxosFilter>,
}

impl From<PublicGetUtxosRequest> for GetUtxosRequest {
    fn from(request: PublicGetUtxosRequest) -> Self {
        Self {
            address: request.address,
            filter: request.filter.map(|f| match f {
                UtxosFilterInRequest::MinConfirmations(min_confirmations)
                | UtxosFilterInRequest::min_confirmations(min_confirmations) => {
                    UtxosFilter::MinConfirmations(min_confirmations)
                }
                UtxosFilterInRequest::Page(page) | UtxosFilterInRequest::page(page) => {
                    UtxosFilter::Page(page)
                }
            }),
        }
    }
}

type HeaderField = (String, String);

#[derive(Clone, Debug, CandidType, Deserialize)]
pub struct HttpRequest {
    pub method: String,
    pub url: String,
    pub headers: Vec<(String, String)>,
    pub body: ByteBuf,
}

#[derive(Clone, Debug, CandidType, Deserialize)]
pub struct HttpResponse {
    pub status_code: u16,
    pub headers: Vec<HeaderField>,
    pub body: ByteBuf,
}

/// A type used to facilitate time-slicing.
#[must_use]
#[derive(Debug, PartialEq, Eq)]
pub enum Slicing<T> {
    Paused(T),
    Done,
}

/// An unspent transaction output.
#[derive(Debug, PartialEq, Eq)]
pub struct Utxo {
    pub height: u32,
    pub outpoint: OutPoint,
    pub value: Satoshi,
}

impl Ord for Utxo {
    fn cmp(&self, other: &Self) -> Ordering {
        // Sort by height in descending order.
        match self.height.cmp(&other.height) {
            Ordering::Less => Ordering::Greater,
            Ordering::Greater => Ordering::Less,
            // Then sort by outpoint.
            Ordering::Equal => match self.outpoint.cmp(&other.outpoint) {
                // Then by value.
                Ordering::Equal => self.value.cmp(&other.value),
                other => other,
            },
        }
    }
}

impl PartialOrd for Utxo {
    fn partial_cmp(&self, other: &Self) -> Option<Ordering> {
        Some(self.cmp(other))
    }
}

#[test]
fn test_utxo_ordering() {
    let a = Utxo {
        height: 1,
        outpoint: OutPoint {
            txid: Txid::from(vec![]),
            vout: 0,
        },
        value: 123,
    };

    let b = Utxo {
        height: 2,
        outpoint: OutPoint {
            txid: Txid::from(vec![]),
            vout: 0,
        },
        value: 123,
    };

    let c = Utxo {
        height: 2,
        outpoint: OutPoint {
            txid: Txid::from(vec![1]),
            vout: 0,
        },
        value: 123,
    };

    let d = Utxo {
        height: 2,
        outpoint: OutPoint {
            txid: Txid::from(vec![1]),
            vout: 0,
        },
        value: 123,
    };

    assert!(a > b);
    assert!(a > c);
    assert!(b < a);
    assert!(b < c);
    assert!(c > b);
    assert!(c == d);
    assert!(c <= d);
    assert!(c >= d);
}

#[test]
fn test_txid_to_string() {
    let txid = Txid::from(vec![
        148, 87, 230, 105, 220, 107, 52, 76, 0, 144, 209, 14, 178, 42, 3, 119, 2, 40, 152, 212, 96,
        127, 189, 241, 227, 206, 242, 163, 35, 193, 63, 169,
    ]);

    assert_eq!(
        txid.to_string(),
        "a93fc123a3f2cee3f1bd7f60d498280277032ab20ed190004c346bdc69e65794"
    );
}

#[test]
fn address_handles_script_edge_case() {
    // A script that isn't valid, but can be successfully converted into an address
    // due to a bug in the bitcoin crate. See:
    // (https://github.com/rust-bitcoin/rust-bitcoin/issues/995)
    //
    // This test verifies that we're protecting ourselves from that case.
    let script = Script::from(vec![
        0, 17, 97, 69, 142, 51, 3, 137, 205, 4, 55, 238, 159, 227, 100, 29, 112, 204, 24,
    ]);

    assert_eq!(
        Address::from_script(&script, Network::Testnet),
        Err(InvalidAddress)
    );
}<|MERGE_RESOLUTION|>--- conflicted
+++ resolved
@@ -3,15 +3,11 @@
     hashes::Hash, Address as BitcoinAddress, Block as BitcoinBlock, BlockHash as BitcoinBlockHash,
     Network as BitcoinNetwork, OutPoint as BitcoinOutPoint, Script, TxOut as BitcoinTxOut,
 };
-<<<<<<< HEAD
-use ic_btc_types::{Address as AddressStr, Height, Satoshi, UtxosFilter};
-=======
 use ic_btc_types::{
     Address as AddressStr, GetBalanceRequest as PublicGetBalanceRequest,
-    GetUtxosRequest as PublicGetUtxosRequest, Height, NetworkInRequest, UtxosFilter,
+    GetUtxosRequest as PublicGetUtxosRequest, Height, NetworkInRequest, Satoshi, UtxosFilter,
     UtxosFilterInRequest,
 };
->>>>>>> ba94d181
 use ic_cdk::export::{candid::CandidType, Principal};
 use ic_stable_structures::Storable as StableStructuresStorable;
 use serde::{Deserialize, Serialize};
