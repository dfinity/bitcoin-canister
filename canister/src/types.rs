--- conflicted
+++ resolved
@@ -349,15 +349,9 @@
 impl Storable for (TxOut, Height) {
     fn to_bytes(&self) -> Vec<u8> {
         vec![
-<<<<<<< HEAD
-            self.0.value.to_bytes().to_vec(),    // Store the value (8 bytes)
-            self.0.script_pubkey.clone(),        // Then the script (size varies)
-            Storable::to_bytes(&self.1),         // Then the height (4 bytes)
-=======
             self.0.value.to_bytes().to_vec(), // Store the value (8 bytes)
             self.0.script_pubkey.clone(),     // Then the script (size varies)
             Storable::to_bytes(&self.1),      // Then the height (4 bytes)
->>>>>>> 008cc130
         ]
         .into_iter()
         .flatten()
