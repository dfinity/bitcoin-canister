use bitcoin::{
    Address as BitcoinAddress, BlockHeader as Header, Network as BitcoinNetwork, Script,
    TxOut as BitcoinTxOut,
};
use candid::CandidType;
use ic_btc_interface::{
    Address as AddressStr, GetBalanceRequest as PublicGetBalanceRequest,
    GetUtxosRequest as PublicGetUtxosRequest, Height, Network, Satoshi, UtxosFilter,
    UtxosFilterInRequest,
};
use ic_btc_types::{BlockHash, OutPoint, Txid};
use ic_stable_structures::{storable::Blob, BoundedStorable, Storable as StableStructuresStorable};
use serde::{Deserialize, Serialize};
use serde_bytes::ByteBuf;
use std::{
    borrow::Cow,
    cmp::Ordering,
    convert::{TryFrom, TryInto},
    ops::{Bound, RangeBounds},
    str::FromStr,
};

// The expected length in bytes of the page.
const EXPECTED_PAGE_LENGTH: usize = 72;

/// A Bitcoin transaction's output.
#[derive(Ord, PartialOrd, Eq, PartialEq, Clone, Debug, Serialize, Deserialize)]
pub struct TxOut {
    pub value: u64,
    pub script_pubkey: Vec<u8>,
}

impl From<&BitcoinTxOut> for TxOut {
    fn from(bitcoin_txout: &BitcoinTxOut) -> Self {
        Self {
            value: bitcoin_txout.value.to_sat(),
            script_pubkey: bitcoin_txout.script_pubkey.to_bytes(),
        }
    }
}

/// Used to signal the cut-off point for returning chunked UTXOs results.
pub struct Page {
    pub tip_block_hash: BlockHash,
    pub height: Height,
    pub outpoint: OutPoint,
}

impl Page {
    pub fn to_bytes(&self) -> Vec<u8> {
        vec![
            self.tip_block_hash.clone().to_vec(),
            Storable::to_bytes(&self.height).to_vec(),
            OutPoint::to_bytes(&self.outpoint).to_vec(),
        ]
        .into_iter()
        .flatten()
        .collect()
    }

    pub fn from_bytes(mut bytes: Vec<u8>) -> Result<Self, String> {
        if bytes.len() != EXPECTED_PAGE_LENGTH {
            return Err(format!(
                "Could not parse the page, the length is {}, but the expected length is {}.",
                bytes.len(),
                EXPECTED_PAGE_LENGTH
            ));
        }

        // The first 32 bytes represent the encoded `BlockHash`, the next 4 the
        // `Height` and the remaining the encoded `OutPoint`.
        let height_offset = 32;
        let outpoint_offset = 36;
        let outpoint_bytes = bytes.split_off(outpoint_offset);
        let height_bytes = bytes.split_off(height_offset);

        let tip_block_hash = BlockHash::from(bytes);

        // The height is parsed from bytes that are given by the user, so ensure
        // that any errors are handled gracefully instead of using
        // `Height::from_bytes` that can panic.
        let height = u32::from_be_bytes(
            height_bytes
                .into_iter()
                .map(|byte| byte ^ 255)
                .collect::<Vec<_>>()
                .try_into()
                .map_err(|err| format!("Could not parse page height: {:?}", err))?,
        );
        Ok(Page {
            tip_block_hash,
            height,
            outpoint: OutPoint::from_bytes(Cow::Owned(outpoint_bytes)),
        })
    }
}

/// A trait with convencience methods for storing an element into a stable structure.
pub trait Storable {
    fn to_bytes(&self) -> Vec<u8>;

    fn from_bytes(bytes: Vec<u8>) -> Self;
}

impl Storable for (TxOut, Height) {
    fn to_bytes(&self) -> Vec<u8> {
        vec![
            self.0.value.to_bytes().to_vec(), // Store the value (8 bytes)
            self.0.script_pubkey.clone(),     // Then the script (size varies)
            Storable::to_bytes(&self.1),      // Then the height (4 bytes)
        ]
        .into_iter()
        .flatten()
        .collect()
    }

    fn from_bytes(mut bytes: Vec<u8>) -> Self {
        let height = <Height as Storable>::from_bytes(bytes.split_off(bytes.len() - 4));
        let script_pubkey = bytes.split_off(8);
        let value = u64::from_bytes(Cow::Owned(bytes));
        (
            TxOut {
                value,
                script_pubkey,
            },
            height,
        )
    }
}

impl StableStructuresStorable for Address {
    fn to_bytes(&self) -> Cow<[u8]> {
        Cow::Borrowed(self.0.as_bytes())
    }

    fn from_bytes(bytes: Cow<[u8]>) -> Self {
        Self(String::from_utf8(bytes.to_vec()).expect("Loading address cannot fail."))
    }
}

impl BoundedStorable for Address {
    // The longest addresses are bech32 addresses, and a bech32 string can be at most 90 chars.
    // See https://github.com/bitcoin/bips/blob/master/bip-0173.mediawiki
    const MAX_SIZE: u32 = 90;
    const IS_FIXED_SIZE: bool = false;
}

#[derive(PartialEq, Eq, Debug, Clone)]
pub struct AddressUtxo {
    pub address: Address,
    pub height: Height,
    pub outpoint: OutPoint,
}

impl StableStructuresStorable for AddressUtxo {
    fn to_bytes(&self) -> std::borrow::Cow<[u8]> {
        let bytes = vec![
            Address::to_bytes(&self.address).to_vec(),
            Storable::to_bytes(&self.height),
            OutPoint::to_bytes(&self.outpoint).to_vec(),
        ]
        .into_iter()
        .flatten()
        .collect();

        std::borrow::Cow::Owned(bytes)
    }

    fn from_bytes(bytes: Cow<[u8]>) -> Self {
        let len = bytes.len();
        Self {
            address: Address::from_bytes(Cow::Borrowed(
                &bytes[0..len - OutPoint::size() as usize - 4],
            )),
            height: <Height as Storable>::from_bytes(
                bytes[len - OutPoint::size() as usize - 4..len - OutPoint::size() as usize]
                    .to_vec(),
            ),
            outpoint: OutPoint::from_bytes(Cow::Borrowed(
                &bytes[len - OutPoint::size() as usize..],
            )),
        }
    }
}

impl BoundedStorable for AddressUtxo {
    const MAX_SIZE: u32 = Address::MAX_SIZE + 4 /* height bytes */ + OutPoint::MAX_SIZE;
    const IS_FIXED_SIZE: bool = false;
}

pub struct AddressUtxoRange {
    start_bound: Blob<{ AddressUtxo::MAX_SIZE as usize }>,
    end_bound: Blob<{ AddressUtxo::MAX_SIZE as usize }>,
}

impl AddressUtxoRange {
    /// Given an address and UTXO, returns a range that matches with all of the address's UTXOs
    /// that are >= the given UTXO.
    ///
    /// The UTXOs are sorted by height in descending order, and then by outpoint.
    pub fn new(address: &Address, utxo: &Option<Utxo>) -> Self {
        let (start_height, start_outpoint) = match utxo {
            Some(utxo) => (utxo.height, utxo.outpoint.clone()),

            // No UTXO specified. Start with the minimum value possible for a height and OutPoint.
            // Heights are sorted in descending order, so u32::MAX is considered its minimum.
            None => (u32::MAX, OutPoint::new(Txid::from(vec![0; 32]), 0)),
        };

        // The end of the range is the maximum value possible for a height and OutPoint.
        // i.e. the range that matches with all UTXOs of that address that are >= the given UTXO.
        // Heights are sorted in descending order, so `0` is considered its minimum.
        let (end_height, end_outpoint) = (0, OutPoint::new(Txid::from(vec![255; 32]), u32::MAX));

        let start_bound = Blob::try_from(
            AddressUtxo {
                address: address.clone(),
                height: start_height,
                outpoint: start_outpoint,
            }
            .to_bytes()
            .as_ref(),
        )
        .unwrap();

        let end_bound = Blob::try_from(
            AddressUtxo {
                address: address.clone(),
                height: end_height,
                outpoint: end_outpoint,
            }
            .to_bytes()
            .as_ref(),
        )
        .unwrap();

        Self {
            start_bound,
            end_bound,
        }
    }
}

impl RangeBounds<Blob<{ AddressUtxo::MAX_SIZE as usize }>> for AddressUtxoRange {
    fn start_bound(&self) -> Bound<&Blob<{ AddressUtxo::MAX_SIZE as usize }>> {
        Bound::Included(&self.start_bound)
    }

    fn end_bound(&self) -> Bound<&Blob<{ AddressUtxo::MAX_SIZE as usize }>> {
        Bound::Included(&self.end_bound)
    }
}

impl Storable for Height {
    fn to_bytes(&self) -> Vec<u8> {
        // The height is represented as an XOR'ed big endian byte array
        // so that stored entries are sorted in descending height order.
        self.to_be_bytes().iter().map(|byte| byte ^ 255).collect()
    }

    fn from_bytes(bytes: Vec<u8>) -> Self {
        u32::from_be_bytes(
            bytes
                .into_iter()
                .map(|byte| byte ^ 255)
                .collect::<Vec<_>>()
                .try_into()
                .expect("height_bytes must of length 4"),
        )
    }
}

impl Storable for (Height, OutPoint) {
    fn to_bytes(&self) -> Vec<u8> {
        vec![
            Storable::to_bytes(&self.0),
            OutPoint::to_bytes(&self.1).to_vec(),
        ]
        .into_iter()
        .flatten()
        .collect()
    }

    fn from_bytes(mut bytes: Vec<u8>) -> Self {
        let outpoint_offset = 4;
        let outpoint_bytes = bytes.split_off(outpoint_offset);

        (
            <Height as Storable>::from_bytes(bytes),
            OutPoint::from_bytes(Cow::Owned(outpoint_bytes)),
        )
    }
}

// A blob representing a block in the standard bitcoin format.
pub type BlockBlob = Vec<u8>;

// A blob representing a block header in the standard bitcoin format.
#[derive(CandidType, PartialEq, Clone, Debug, Eq, Serialize, Deserialize, Hash)]
pub struct BlockHeaderBlob(Vec<u8>);

impl StableStructuresStorable for BlockHeaderBlob {
    fn to_bytes(&self) -> std::borrow::Cow<[u8]> {
        Cow::Borrowed(self.0.as_slice())
    }

    fn from_bytes(bytes: Cow<[u8]>) -> Self {
        Self::from(bytes.to_vec())
    }
}

impl BoundedStorable for BlockHeaderBlob {
    // A Bitcoin block header is always 80 bytes. See:
    // https://developer.bitcoin.org/reference/block_chain.html#block-headers
    const MAX_SIZE: u32 = 80;
    const IS_FIXED_SIZE: bool = true;
}

<<<<<<< HEAD
impl From<&bitcoin::block::Header> for BlockHeaderBlob {
    fn from(header: &bitcoin::block::Header) -> Self {
        use bitcoin::consensus::Encodable;
        let mut block_header_blob = vec![];
        bitcoin::block::Header::consensus_encode(header, &mut block_header_blob).unwrap();
=======
impl From<&Header> for BlockHeaderBlob {
    fn from(header: &Header) -> Self {
        use bitcoin::consensus::Encodable;
        let mut block_header_blob = vec![];
        Header::consensus_encode(header, &mut block_header_blob).unwrap();
>>>>>>> 32c70fa3
        Self(block_header_blob)
    }
}

impl BlockHeaderBlob {
    pub fn as_slice(&self) -> &[u8] {
        &self.0
    }
}

impl From<Vec<u8>> for BlockHeaderBlob {
    fn from(bytes: Vec<u8>) -> Self {
        assert_eq!(
<<<<<<< HEAD
            bytes.len() as u32,
            Self::MAX_SIZE,
            "Header must {} bytes",
            Self::MAX_SIZE,
=======
            bytes.len(),
            Self::MAX_SIZE as usize,
            "Header must be exactly {} bytes",
            Self::MAX_SIZE
>>>>>>> 32c70fa3
        );
        Self(bytes)
    }
}

impl From<BlockHeaderBlob> for Vec<u8> {
    fn from(block_header: BlockHeaderBlob) -> Vec<u8> {
        block_header.0
    }
}

type PageNumber = u8;

#[derive(CandidType, Clone, Debug, PartialEq, Eq, Serialize, Deserialize)]
pub struct SendTransactionInternalRequest {
    pub network: Network,
    #[serde(with = "serde_bytes")]
    pub transaction: Vec<u8>,
}

/// A request to retrieve more blocks from the Bitcoin network.
#[derive(CandidType, Clone, Debug, PartialEq, Eq, Serialize, Deserialize)]
pub enum GetSuccessorsRequest {
    /// A request containing the hashes of blocks we'd like to retrieve succeessors for.
    #[serde(rename = "initial")]
    Initial(GetSuccessorsRequestInitial),

    /// A follow-up request to retrieve the `FollowUp` response associated with the given page.
    #[serde(rename = "follow_up")]
    FollowUp(PageNumber),
}

#[derive(CandidType, Clone, PartialEq, Eq, Serialize, Deserialize)]
pub struct GetSuccessorsRequestInitial {
    pub network: Network,
    pub anchor: BlockHash,
    pub processed_block_hashes: Vec<BlockHash>,
}

impl std::fmt::Debug for GetSuccessorsRequestInitial {
    fn fmt(&self, f: &mut std::fmt::Formatter<'_>) -> std::fmt::Result {
        f.debug_struct("GetSuccessorsRequestInitial")
            .field("network", &self.network)
            .field("anchor", &self.anchor)
            .field(
                "processed_block_hashes_len",
                &self.processed_block_hashes.len(),
            )
            .field("processed_block_hashes", &self.processed_block_hashes)
            .finish()
    }
}

/// A response containing new successor blocks from the Bitcoin network.
#[derive(CandidType, Clone, Debug, Deserialize, Hash, PartialEq, Eq, Serialize)]
pub enum GetSuccessorsResponse {
    /// A complete response that doesn't require pagination.
    #[serde(rename = "complete")]
    Complete(GetSuccessorsCompleteResponse),

    /// A partial response that requires `FollowUp` responses to get the rest of it.
    #[serde(rename = "partial")]
    Partial(GetSuccessorsPartialResponse),

    /// A follow-up response containing a blob of bytes to be appended to the partial response.
    #[serde(rename = "follow_up")]
    FollowUp(BlockBlob),
}

#[derive(CandidType, Clone, Debug, Default, Deserialize, Hash, PartialEq, Eq, Serialize)]
pub struct GetSuccessorsCompleteResponse {
    pub blocks: Vec<BlockBlob>,
    pub next: Vec<BlockHeaderBlob>,
}

#[derive(CandidType, Clone, Debug, Default, Deserialize, Hash, PartialEq, Eq, Serialize)]
pub struct GetSuccessorsPartialResponse {
    /// A block that is partial (i.e. the full blob has not been sent).
    pub partial_block: BlockBlob,

    /// Hashes of next block headers.
    pub next: Vec<BlockHeaderBlob>,

    /// The remaining number of follow ups to this response, which can be retrieved
    /// via `FollowUp` requests.
    pub remaining_follow_ups: u8,
}

#[derive(Debug, PartialEq, Eq)]
pub struct InvalidAddress;

#[derive(Clone, Debug, PartialEq, Serialize, Deserialize, Eq, Ord, PartialOrd)]
pub struct Address(String);

impl Address {
    /// Creates a new address from a bitcoin script.
    pub fn from_script(script: &Script, network: Network) -> Result<Self, InvalidAddress> {
        let address = BitcoinAddress::from_script(script, into_bitcoin_network(network))
            .map_err(|_| InvalidAddress)?;

        // Due to a bug in the bitcoin crate, it is possible in some extremely rare cases
        // that `Address:from_script` succeeds even if the address is invalid.
        //
        // To get around this bug, we convert the address to a string, and verify that this
        // string is a valid address.
        //
        // See https://github.com/rust-bitcoin/rust-bitcoin/issues/995 for more information.
        let address_str = address.to_string();
        if BitcoinAddress::from_str(&address_str).is_ok() {
            Ok(Self(address_str))
        } else {
            Err(InvalidAddress)
        }
    }
}

impl From<BitcoinAddress> for Address {
    fn from(address: BitcoinAddress) -> Self {
        Self(address.to_string())
    }
}

impl FromStr for Address {
    type Err = InvalidAddress;

    fn from_str(s: &str) -> Result<Self, InvalidAddress> {
        BitcoinAddress::from_str(s)
            .map(|address| Address(address.assume_checked().to_string()))
            .map_err(|_| InvalidAddress)
    }
}

impl std::fmt::Display for Address {
    fn fmt(&self, f: &mut std::fmt::Formatter) -> std::fmt::Result {
        write!(f, "{}", self.0)
    }
}

#[derive(CandidType, Debug, Deserialize, PartialEq)]
pub struct GetBalanceRequest {
    pub address: AddressStr,
    pub min_confirmations: Option<u32>,
}

impl From<PublicGetBalanceRequest> for GetBalanceRequest {
    fn from(request: PublicGetBalanceRequest) -> Self {
        Self {
            address: request.address,
            min_confirmations: request.min_confirmations,
        }
    }
}

/// A request for getting the UTXOs for a given address.
#[derive(CandidType, Debug, Deserialize, PartialEq)]
pub struct GetUtxosRequest {
    pub address: AddressStr,
    pub filter: Option<UtxosFilter>,
}

impl From<PublicGetUtxosRequest> for GetUtxosRequest {
    fn from(request: PublicGetUtxosRequest) -> Self {
        Self {
            address: request.address,
            filter: request.filter.map(|f| match f {
                UtxosFilterInRequest::MinConfirmations(min_confirmations)
                | UtxosFilterInRequest::min_confirmations(min_confirmations) => {
                    UtxosFilter::MinConfirmations(min_confirmations)
                }
                UtxosFilterInRequest::Page(page) | UtxosFilterInRequest::page(page) => {
                    UtxosFilter::Page(page)
                }
            }),
        }
    }
}

type HeaderField = (String, String);

#[derive(Clone, Debug, CandidType, Deserialize)]
pub struct HttpRequest {
    pub method: String,
    pub url: String,
    pub headers: Vec<(String, String)>,
    pub body: ByteBuf,
}

#[derive(Clone, Debug, CandidType, Deserialize)]
pub struct HttpResponse {
    pub status_code: u16,
    pub headers: Vec<HeaderField>,
    pub body: ByteBuf,
}

/// A type used to facilitate time-slicing.
#[must_use]
#[derive(Debug, PartialEq, Eq)]
pub enum Slicing<T, U> {
    Paused(T),
    Done(U),
}

/// An unspent transaction output.
#[derive(Debug, PartialEq, Eq)]
pub struct Utxo {
    pub height: u32,
    pub outpoint: OutPoint,
    pub value: Satoshi,
}

impl Ord for Utxo {
    fn cmp(&self, other: &Self) -> Ordering {
        // Sort by height in descending order.
        match self.height.cmp(&other.height) {
            Ordering::Less => Ordering::Greater,
            Ordering::Greater => Ordering::Less,
            // Then sort by outpoint.
            Ordering::Equal => match self.outpoint.cmp(&other.outpoint) {
                // Then by value.
                Ordering::Equal => self.value.cmp(&other.value),
                other => other,
            },
        }
    }
}

impl PartialOrd for Utxo {
    fn partial_cmp(&self, other: &Self) -> Option<Ordering> {
        Some(self.cmp(other))
    }
}

pub fn into_bitcoin_network(network: Network) -> BitcoinNetwork {
    match network {
        Network::Mainnet => BitcoinNetwork::Bitcoin,
        Network::Testnet => BitcoinNetwork::Testnet,
        Network::Testnet4 => BitcoinNetwork::Testnet4,
        Network::Regtest => BitcoinNetwork::Regtest,
    }
}

#[test]
fn test_utxo_ordering() {
    let a = Utxo {
        height: 3,
        outpoint: OutPoint {
            txid: Txid::from(vec![]),
            vout: 0,
        },
        value: 123,
    };

    let b = Utxo {
        height: 2,
        outpoint: OutPoint {
            txid: Txid::from(vec![1]),
            vout: 0,
        },
        value: 123,
    };

    let c = Utxo {
        height: 2,
        outpoint: OutPoint {
            txid: Txid::from(vec![1]),
            vout: 0,
        },
        value: 123,
    };

    let d = Utxo {
        height: 2,
        outpoint: OutPoint {
            txid: Txid::from(vec![1]),
            vout: 0,
        },
        value: 124,
    };

    // a < b == c < d
    assert!(a < b);
    assert!(b < d);
    assert!(a < c);
    assert!(c < d);
    assert!(a < d);

    // d > c == b > a
    assert!(d > c);
    assert!(c > a);
    assert!(d > b);
    assert!(b > a);
    assert!(d > a);

    // c == b
    assert!(c == b);
    assert!(c <= b);
    assert!(c >= b);
}

#[test]
fn test_txid_to_string() {
    let txid = Txid::from(vec![
        148, 87, 230, 105, 220, 107, 52, 76, 0, 144, 209, 14, 178, 42, 3, 119, 2, 40, 152, 212, 96,
        127, 189, 241, 227, 206, 242, 163, 35, 193, 63, 169,
    ]);

    assert_eq!(
        txid.to_string(),
        "a93fc123a3f2cee3f1bd7f60d498280277032ab20ed190004c346bdc69e65794"
    );
}

#[test]
fn address_handles_script_edge_case() {
    // A script that isn't valid, but can be successfully converted into an address
    // due to a bug in the bitcoin crate. See:
    // (https://github.com/rust-bitcoin/rust-bitcoin/issues/995)
    //
    // This test verifies that we're protecting ourselves from that case.
    let script = Script::from(vec![
        0, 17, 97, 69, 142, 51, 3, 137, 205, 4, 55, 238, 159, 227, 100, 29, 112, 204, 24,
    ]);

    assert_eq!(
        Address::from_script(&script, Network::Testnet),
        Err(InvalidAddress)
    );
}<|MERGE_RESOLUTION|>--- conflicted
+++ resolved
@@ -1,5 +1,5 @@
 use bitcoin::{
-    Address as BitcoinAddress, BlockHeader as Header, Network as BitcoinNetwork, Script,
+    block::Header, Address as BitcoinAddress, Network as BitcoinNetwork, Script,
     TxOut as BitcoinTxOut,
 };
 use candid::CandidType;
@@ -316,19 +316,11 @@
     const IS_FIXED_SIZE: bool = true;
 }
 
-<<<<<<< HEAD
-impl From<&bitcoin::block::Header> for BlockHeaderBlob {
-    fn from(header: &bitcoin::block::Header) -> Self {
-        use bitcoin::consensus::Encodable;
-        let mut block_header_blob = vec![];
-        bitcoin::block::Header::consensus_encode(header, &mut block_header_blob).unwrap();
-=======
 impl From<&Header> for BlockHeaderBlob {
     fn from(header: &Header) -> Self {
         use bitcoin::consensus::Encodable;
         let mut block_header_blob = vec![];
         Header::consensus_encode(header, &mut block_header_blob).unwrap();
->>>>>>> 32c70fa3
         Self(block_header_blob)
     }
 }
@@ -342,17 +334,10 @@
 impl From<Vec<u8>> for BlockHeaderBlob {
     fn from(bytes: Vec<u8>) -> Self {
         assert_eq!(
-<<<<<<< HEAD
-            bytes.len() as u32,
-            Self::MAX_SIZE,
-            "Header must {} bytes",
-            Self::MAX_SIZE,
-=======
             bytes.len(),
             Self::MAX_SIZE as usize,
             "Header must be exactly {} bytes",
             Self::MAX_SIZE
->>>>>>> 32c70fa3
         );
         Self(bytes)
     }
