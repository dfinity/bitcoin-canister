use std::cmp::max;

use crate::{
    address_utxoset::AddressUtxoSet,
    block_header_store::BlockHeaderStore,
    metrics::Metrics,
<<<<<<< HEAD
    runtime::time,
=======
    next_blocks::NextBlocks,
    runtime::{performance_counter, time},
>>>>>>> ac31946b
    types::{
        Address, Block, BlockHash, Fees, Flag, GetSuccessorsCompleteResponse,
        GetSuccessorsPartialResponse, Network, Slicing,
    },
    unstable_blocks::{self, UnstableBlocks},
    validation::ValidationContext,
    UtxoSet,
};
use ic_btc_types::{Height, MillisatoshiPerByte};
use ic_btc_validation::{validate_header, ValidateHeaderError as InsertBlockError};
use ic_cdk::export::Principal;
use serde::{Deserialize, Serialize};

/// A structure used to maintain the entire state.
// NOTE: `PartialEq` is only available in tests as it would be impractically
// expensive in production.
#[derive(Serialize, Deserialize)]
#[cfg_attr(test, derive(PartialEq))]
pub struct State {
    /// The UTXOs of all stable blocks since genesis.
    pub utxos: UtxoSet,

    /// Blocks inserted, but are not considered stable yet.
    pub unstable_blocks: UnstableBlocks,

    /// State used for syncing new blocks.
    pub syncing_state: SyncingState,

    /// The canister from which blocks are retrieved.
    /// Defaults to the management canister in production.
    pub blocks_source: Principal,

    /// Cache for the current fee percentiles.
    pub fee_percentiles_cache: Option<FeePercentilesCache>,

    /// A store containing all the stable blocks' headers.
    pub stable_block_headers: BlockHeaderStore,

    /// The fees to charge for each endpoint.
    pub fees: Fees,

    /// Metrics for the various endpoints.
    pub metrics: Metrics,

    /// Flag to control access to the apis provided by the canister.
    #[serde(default)]
    pub api_access: Flag,
}

// Inserts the block hash of the block that should be received.
pub fn insert_next_block(state: &mut State, prev_block_hash: &BlockHash, block_hash: &BlockHash) {
    state
        .unstable_blocks
        .insert_next_block(prev_block_hash, block_hash, state.stable_height());
}

// Removes the received block from 'next_blocks'.
pub fn remove_received_block_from_next_blocks(state: &mut State, received_block: &BlockHash) {
    state
        .unstable_blocks
        .remove_received_block_from_next_blocks(received_block);
}

// Removes blocks from 'next_blocks' with height up to current 'stable_height'.
pub fn remove_next_blocks_based_on_stable_height(state: &mut State) {
    state
        .unstable_blocks
        .remove_next_blocks_based_on_stable_height(state.stable_height());
}

// Public only for testing purpose.
pub fn next_blocks_max_height(state: &State) -> Height {
    state.unstable_blocks.next_blocks_max_height()
}

pub const SYNCING_THRESHOLD: u32 = 2;

impl State {
    /// Create a new blockchain.
    ///
    /// The `stability_threshold` parameter specifies how many confirmations a
    /// block needs before it is considered stable. Stable blocks are assumed
    /// to be final and are never removed.
    pub fn new(stability_threshold: u32, network: Network, genesis_block: Block) -> Self {
        let utxos = UtxoSet::new(network);
        let unstable_blocks =
            UnstableBlocks::new(&utxos, stability_threshold, genesis_block, network);

        Self {
            utxos,
            unstable_blocks,
            syncing_state: SyncingState::default(),
            blocks_source: Principal::management_canister(),
            fee_percentiles_cache: None,
            stable_block_headers: BlockHeaderStore::init(),
            fees: Fees::default(),
            metrics: Metrics::default(),
            api_access: Flag::Enabled,
        }
    }

    pub fn network(&self) -> Network {
        self.utxos.network()
    }

    /// The height of the latest stable block.
    pub fn stable_height(&self) -> Height {
        self.utxos.next_height()
    }

    /// Returns the UTXO set of a given bitcoin address.
    pub fn get_utxos(&self, address: Address) -> AddressUtxoSet<'_> {
        AddressUtxoSet::new(address, &self.utxos, &self.unstable_blocks)
    }

    /// Return 'true' if the difference between the maximum height of all block
    /// headers and the maximum height of all unstable blocks is at most g.
    /// Otherwise, returns false.
    pub fn is_fully_synced(&self) -> bool {
        let main_chain_height = main_chain_height(self);
        if main_chain_height + SYNCING_THRESHOLD
            < max(next_blocks_max_height(self), main_chain_height)
        {
            return false;
        }
        true
    }
}

/// Inserts a block into the state.
/// Returns an error if the block doesn't extend any known block in the state.
pub fn insert_block(state: &mut State, block: Block) -> Result<(), InsertBlockError> {
    let start = performance_counter();
    validate_header(
        &state.network().into(),
        &ValidationContext::new(state, block.header())
            .map_err(|_| InsertBlockError::PrevHeaderNotFound)?,
        block.header(),
        time(),
    )?;

    unstable_blocks::push(&mut state.unstable_blocks, &state.utxos, block)
        .expect("Inserting a block with a validated header must succeed.");

    let instructions_count = performance_counter() - start;
    state.metrics.block_insertion.observe(instructions_count);
    Ok(())
}

/// Pops any blocks in `UnstableBlocks` that are considered stable and ingests them to the UTXO set.
///
/// NOTE: This method does a form of time-slicing to stay within the instruction limit, and
/// multiple calls may be required for all the stable blocks to be ingested.
///
/// Returns a bool indicating whether or not the state has changed.
pub fn ingest_stable_blocks_into_utxoset(state: &mut State) -> bool {
    fn pop_block(state: &mut State, ingested_block_hash: BlockHash) {
        // Pop the stable block.
        let popped_block = unstable_blocks::pop(&mut state.unstable_blocks);

        // Sanity check that we just popped the same block that was ingested.
        assert_eq!(popped_block.unwrap().block_hash(), ingested_block_hash);
    }

    let prev_state = (
        state.utxos.next_height(),
        &state.utxos.ingesting_block.clone(),
    );
    let has_state_changed = |state: &State| -> bool {
        prev_state != (state.utxos.next_height(), &state.utxos.ingesting_block)
    };

    // Finish ingesting the stable block that's partially ingested, if that exists.
    match state.utxos.ingest_block_continue() {
        None => {}
        Some(Slicing::Paused(())) => return has_state_changed(state),
        Some(Slicing::Done((ingested_block_hash, stats))) => {
            state.metrics.block_ingestion_stats = stats;
            remove_next_blocks_based_on_stable_height(state);
            pop_block(state, ingested_block_hash)
        }
    }

    // Check if there are any stable blocks and ingest those into the UTXO set.
    while let Some(new_stable_block) = unstable_blocks::peek(&state.unstable_blocks) {
        // Store the block's header.
        state
            .stable_block_headers
            .insert_block(new_stable_block, state.utxos.next_height());

        match state.utxos.ingest_block(new_stable_block.clone()) {
            Slicing::Paused(()) => return has_state_changed(state),
            Slicing::Done((ingested_block_hash, stats)) => {
                state.metrics.block_ingestion_stats = stats;
                remove_next_blocks_based_on_stable_height(state);
                pop_block(state, ingested_block_hash)
            }
        }
    }

    has_state_changed(state)
}

pub fn main_chain_height(state: &State) -> Height {
    unstable_blocks::get_main_chain(&state.unstable_blocks).len() as u32 + state.utxos.next_height()
        - 1
}

pub fn get_unstable_blocks(state: &State) -> Vec<&Block> {
    unstable_blocks::get_blocks(&state.unstable_blocks)
}

// The size of an outpoint in bytes.
const OUTPOINT_TX_ID_SIZE: u32 = 32; // The size of the transaction ID.
const OUTPOINT_VOUT_SIZE: u32 = 4; // The size of a transaction's vout.
pub const OUTPOINT_SIZE: u32 = OUTPOINT_TX_ID_SIZE + OUTPOINT_VOUT_SIZE;

// The maximum size in bytes of a bitcoin script for it to be considered "small".
const TX_OUT_SCRIPT_MAX_SIZE_SMALL: u32 = 25;

// The maximum size in bytes of a bitcoin script for it to be considered "medium".
const TX_OUT_SCRIPT_MAX_SIZE_MEDIUM: u32 = 201;

// A transaction output's value in satoshis is a `u64`, which is 8 bytes.
const TX_OUT_VALUE_SIZE: u32 = 8;

const TX_OUT_MAX_SIZE_SMALL: u32 = TX_OUT_SCRIPT_MAX_SIZE_SMALL + TX_OUT_VALUE_SIZE;

const TX_OUT_MAX_SIZE_MEDIUM: u32 = TX_OUT_SCRIPT_MAX_SIZE_MEDIUM + TX_OUT_VALUE_SIZE;

// The height is a `u32`, which is 4 bytes.
const HEIGHT_SIZE: u32 = 4;

/// The size of a key in the UTXOs map, which is an outpoint.
pub const UTXO_KEY_SIZE: u32 = OUTPOINT_SIZE;

/// The max size of a value in the "small UTXOs" map.
pub const UTXO_VALUE_MAX_SIZE_SMALL: u32 = TX_OUT_MAX_SIZE_SMALL + HEIGHT_SIZE;

/// The max size of a value in the "medium UTXOs" map.
pub const UTXO_VALUE_MAX_SIZE_MEDIUM: u32 = TX_OUT_MAX_SIZE_MEDIUM + HEIGHT_SIZE;

/// A response awaiting to be processed.
#[derive(Serialize, Deserialize, PartialEq, Eq, Debug)]
pub enum ResponseToProcess {
    /// A complete response that is ready to be processed.
    Complete(GetSuccessorsCompleteResponse),

    /// A partial response that needs more follow-up requests for it to be complete.
    /// The partial response is stored along with the number of pages of the complete
    /// response that has been processed.
    Partial(GetSuccessorsPartialResponse, u8),
}

#[derive(Serialize, Deserialize, PartialEq, Eq)]
pub struct SyncingState {
    /// Whether or not new blocks should be fetched from the network.
    pub syncing: Flag,

    /// A flag used to ensure that only one request for fetching blocks is
    /// being sent at a time.
    pub is_fetching_blocks: bool,

    /// A response that needs to be processed.
    pub response_to_process: Option<ResponseToProcess>,

    /// The number of rejects received when calling GetSuccessors.
    pub num_get_successors_rejects: u64,

    /// The number of errors occurred when deserializing blocks.
    pub num_block_deserialize_errors: u64,

    /// The number of errors occurred when inserting a block.
    pub num_insert_block_errors: u64,
}

impl Default for SyncingState {
    fn default() -> Self {
        Self {
            syncing: Flag::Enabled,
            is_fetching_blocks: false,
            response_to_process: None,
            num_get_successors_rejects: 0,
            num_block_deserialize_errors: 0,
            num_insert_block_errors: 0,
        }
    }
}

/// Cache for storing last calculated fee percentiles
///
/// Stores last tip block hash and fee percentiles associated with it.
#[derive(Default, Clone, Debug, PartialEq, Serialize, Deserialize)]
pub struct FeePercentilesCache {
    pub tip_block_hash: BlockHash,
    pub fee_percentiles: Vec<MillisatoshiPerByte>,
}

#[cfg(test)]
mod test {
    use super::*;
    use crate::test_utils::build_chain;
    use proptest::prelude::*;

    proptest! {
        #![proptest_config(ProptestConfig::with_cases(10))]
        #[test]
        fn serialize_deserialize_state(
            stability_threshold in 1..150u32,
            num_blocks in 1..250u32,
            num_transactions_in_block in 1..100u32,
        ) {
            let network = Network::Regtest;
            let blocks = build_chain(network, num_blocks, num_transactions_in_block);

            let mut state = State::new(stability_threshold, network, blocks[0].clone());

            for block in blocks[1..].iter() {
                insert_block(&mut state, block.clone()).unwrap();
                ingest_stable_blocks_into_utxoset(&mut state);
            }

            let mut bytes = vec![];
            ciborium::ser::into_writer(&state, &mut bytes).unwrap();
            let new_state: State = ciborium::de::from_reader(&bytes[..]).unwrap();

            // Verify the new state is the same as the old state.
            assert!(state == new_state);
        }
    }

    #[test]
    fn block_ingestion_stats_are_updated() {
        let stability_threshold = 0;
        let num_blocks = 3;
        let num_transactions_per_block = 10;
        let network = Network::Regtest;
        let blocks = build_chain(network, num_blocks, num_transactions_per_block);

        let mut state = State::new(stability_threshold, network, blocks[0].clone());

        assert_eq!(state.stable_height(), 0);
        insert_block(&mut state, blocks[1].clone()).unwrap();

        // The genesis block is now stable. Ingest it.
        let metrics_before = state.metrics.block_ingestion_stats.clone();
        ingest_stable_blocks_into_utxoset(&mut state);
        assert_eq!(state.stable_height(), 1);

        // Verify that the stats have been updated.
        assert_ne!(metrics_before, state.metrics.block_ingestion_stats);

        // Ingest the next block. This time, the performance counter is set so that
        // the ingestion is time-sliced.
        crate::runtime::set_performance_counter_step(1_000_000_000);

        insert_block(&mut state, blocks[2].clone()).unwrap();
        let metrics_before = state.metrics.block_ingestion_stats.clone();
        let mut num_rounds = 0;
        while state.stable_height() == 1 {
            assert_eq!(metrics_before, state.metrics.block_ingestion_stats);
            ingest_stable_blocks_into_utxoset(&mut state);
            crate::runtime::performance_counter_reset();
            num_rounds += 1;
        }

        // Assert that the block has been ingested.
        assert_eq!(state.stable_height(), 2);

        // Assert that the block ingestion has been time-sliced.
        assert!(num_rounds > 1);

        // Assert the stats have been updated.
        assert_ne!(metrics_before, state.metrics.block_ingestion_stats);
    }
}<|MERGE_RESOLUTION|>--- conflicted
+++ resolved
@@ -4,12 +4,7 @@
     address_utxoset::AddressUtxoSet,
     block_header_store::BlockHeaderStore,
     metrics::Metrics,
-<<<<<<< HEAD
-    runtime::time,
-=======
-    next_blocks::NextBlocks,
     runtime::{performance_counter, time},
->>>>>>> ac31946b
     types::{
         Address, Block, BlockHash, Fees, Flag, GetSuccessorsCompleteResponse,
         GetSuccessorsPartialResponse, Network, Slicing,
