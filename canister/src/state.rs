--- conflicted
+++ resolved
@@ -168,20 +168,9 @@
     // Finish ingesting the stable block that's partially ingested, if that exists.
     print("Running ingest_block_continue...");
     match state.utxos.ingest_block_continue() {
-<<<<<<< HEAD
-        None => {
-            print("No block to continue ingesting.");
-        }
-        Some(Slicing::Paused(())) => {
-            print("Ingesting stable block is paused.");
-            return has_state_changed(state);
-        }
-=======
         None => {} // No block to continue ingesting.
         Some(Slicing::Paused(())) => return has_state_changed(state),
->>>>>>> b86ac5f1
         Some(Slicing::Done((ingested_block_hash, stats))) => {
-            print(&format!("Ingested stable block {}", ingested_block_hash));
             state.metrics.block_ingestion_stats = stats;
             pop_block(state, ingested_block_hash)
         }
