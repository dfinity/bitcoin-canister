use crate::{
    address_utxoset::AddressUtxoSet,
<<<<<<< HEAD
    block_header_store::BlockHeaderStore,
=======
>>>>>>> 6e16a4a3
    blocktree::BlockDoesNotExtendTree,
    memory::Memory,
    types::{
        Address, Block, BlockHash, GetSuccessorsCompleteResponse, GetSuccessorsPartialResponse,
        Network, Slicing,
    },
    unstable_blocks::{self, UnstableBlocks},
    utxos::Utxos,
    utxoset,
};
use ic_btc_types::{Height, MillisatoshiPerByte};
use ic_cdk::export::Principal;
use ic_stable_structures::StableBTreeMap;
use serde::{Deserialize, Serialize};

/// A structure used to maintain the entire state.
// NOTE: `PartialEq` is only available in tests as it would be impractically
// expensive in production.
#[derive(Serialize, Deserialize)]
#[cfg_attr(test, derive(PartialEq))]
pub struct State {
    /// The UTXOs of all stable blocks since genesis.
    pub utxos: UtxoSet,

    /// Blocks inserted, but are not considered stable yet.
    pub unstable_blocks: UnstableBlocks,

    /// State used for syncing new blocks.
    pub syncing_state: SyncingState,

    /// The canister from which blocks are retrieved.
    /// Defaults to the management canister in production.
    pub blocks_source: Principal,

    /// Cache for the current fee percentiles.
    pub fee_percentiles_cache: Option<FeePercentilesCache>,

    /// A store containing all the stable blocks' headers.
    pub stable_block_headers: BlockHeaderStore,
}

impl State {
    /// Create a new blockchain.
    ///
    /// The `stability_threshold` parameter specifies how many confirmations a
    /// block needs before it is considered stable. Stable blocks are assumed
    /// to be final and are never removed.
    pub fn new(stability_threshold: u32, network: Network, genesis_block: Block) -> Self {
        let utxos = UtxoSet::new(network);
        let unstable_blocks = UnstableBlocks::new(&utxos, stability_threshold, genesis_block);

        Self {
            utxos,
            unstable_blocks,
            syncing_state: SyncingState::default(),
            blocks_source: Principal::management_canister(),
            fee_percentiles_cache: None,
            stable_block_headers: BlockHeaderStore::init(),
        }
    }

    pub fn network(&self) -> Network {
        self.utxos.network
    }

    /// The height of the latest stable block.
    pub fn stable_height(&self) -> Height {
        self.utxos.next_height
    }

    /// Returns the UTXO set of a given bitcoin address.
    pub fn get_utxos(&self, address: Address) -> AddressUtxoSet<'_> {
        AddressUtxoSet::new(address, &self.utxos, &self.unstable_blocks)
    }
}

/// Inserts a block into the state.
/// Returns an error if the block doesn't extend any known block in the state.
pub fn insert_block(state: &mut State, block: Block) -> Result<(), BlockDoesNotExtendTree> {
    unstable_blocks::push(&mut state.unstable_blocks, &state.utxos, block)
}

/// Pops any blocks in `UnstableBlocks` that are considered stable and ingests them to the UTXO set.
///
/// NOTE: This method does a form of time-slicing to stay within the instruction limit, and
/// multiple calls may be required for all the stable blocks to be ingested.
///
/// Returns a bool indicating whether or not the state has changed.
pub fn ingest_stable_blocks_into_utxoset(state: &mut State) -> bool {
    let prev_state = (
        state.utxos.next_height,
        &state.utxos.partial_stable_block.clone(),
    );
    let has_state_changed = |state: &State| -> bool {
        prev_state != (state.utxos.next_height, &state.utxos.partial_stable_block)
    };

    // Finish ingesting the stable block that's partially ingested, if that exists.
    match utxoset::ingest_block_continue(&mut state.utxos) {
        Slicing::Paused(()) => return has_state_changed(state),
        Slicing::Done => {}
    }

    // Check if there are any stable blocks and ingest those into the UTXO set.
    while let Some(new_stable_block) = unstable_blocks::pop(&mut state.unstable_blocks) {
        // Store the block's header.
        state
            .stable_block_headers
            .insert(&new_stable_block, state.utxos.next_height);

        match utxoset::ingest_block(&mut state.utxos, new_stable_block) {
            Slicing::Paused(()) => return has_state_changed(state),
            Slicing::Done => {}
        }
    }

    has_state_changed(state)
}

pub fn main_chain_height(state: &State) -> Height {
    unstable_blocks::get_main_chain(&state.unstable_blocks).len() as u32 + state.utxos.next_height
        - 1
}

pub fn get_unstable_blocks(state: &State) -> Vec<&Block> {
    unstable_blocks::get_blocks(&state.unstable_blocks)
}

// The size of an outpoint in bytes.
const OUTPOINT_TX_ID_SIZE: u32 = 32; // The size of the transaction ID.
const OUTPOINT_VOUT_SIZE: u32 = 4; // The size of a transaction's vout.
const OUTPOINT_SIZE: u32 = OUTPOINT_TX_ID_SIZE + OUTPOINT_VOUT_SIZE;

// The maximum size in bytes of a bitcoin script for it to be considered "small".
const TX_OUT_SCRIPT_MAX_SIZE_SMALL: u32 = 25;

// The maximum size in bytes of a bitcoin script for it to be considered "medium".
const TX_OUT_SCRIPT_MAX_SIZE_MEDIUM: u32 = 201;

// A transaction output's value in satoshis is a `u64`, which is 8 bytes.
const TX_OUT_VALUE_SIZE: u32 = 8;

const TX_OUT_MAX_SIZE_SMALL: u32 = TX_OUT_SCRIPT_MAX_SIZE_SMALL + TX_OUT_VALUE_SIZE;

const TX_OUT_MAX_SIZE_MEDIUM: u32 = TX_OUT_SCRIPT_MAX_SIZE_MEDIUM + TX_OUT_VALUE_SIZE;

// The height is a `u32`, which is 4 bytes.
const HEIGHT_SIZE: u32 = 4;

/// The size of a key in the UTXOs map, which is an outpoint.
pub const UTXO_KEY_SIZE: u32 = OUTPOINT_SIZE;

/// The max size of a value in the "small UTXOs" map.
pub const UTXO_VALUE_MAX_SIZE_SMALL: u32 = TX_OUT_MAX_SIZE_SMALL + HEIGHT_SIZE;

/// The max size of a value in the "medium UTXOs" map.
pub const UTXO_VALUE_MAX_SIZE_MEDIUM: u32 = TX_OUT_MAX_SIZE_MEDIUM + HEIGHT_SIZE;

// The longest addresses are bech32 addresses, and a bech32 string can be at most 90 chars.
// See https://github.com/bitcoin/bips/blob/master/bip-0173.mediawiki
const MAX_ADDRESS_SIZE: u32 = 90;
const MAX_ADDRESS_OUTPOINT_SIZE: u32 = MAX_ADDRESS_SIZE + OUTPOINT_SIZE;

#[derive(Serialize, Deserialize)]
pub struct UtxoSet {
    pub utxos: Utxos,

    pub network: Network,

    // An index for fast retrievals of an address's UTXOs.
    // NOTE: Stable structures don't need to be serialized.
    #[serde(skip, default = "init_address_outpoints")]
    pub address_to_outpoints: StableBTreeMap<Memory, Vec<u8>, Vec<u8>>,

    // A map of an address and its current balance.
    // NOTE: Stable structures don't need to be serialized.
    #[serde(skip, default = "init_balances")]
    pub balances: StableBTreeMap<Memory, Address, u64>,

    /// The height of the block that will be ingested next.
    // NOTE: The `next_height` is stored, rather than the current height, because:
    //   * The `UtxoSet` is initialized as empty with no blocks.
    //   * The height of the genesis block is defined as zero.
    //
    // Rather than making this an optional to handle the case where the UTXO set is empty, we
    // instead store the `next_height` to avoid having this special case.
    pub next_height: Height,

    /// A stable block that has partially been written to the UTXO set. Used for time slicing.
    pub partial_stable_block: Option<PartialStableBlock>,
}

impl UtxoSet {
    pub fn new(network: Network) -> Self {
        Self {
            utxos: Utxos::default(),
            balances: init_balances(),
            address_to_outpoints: init_address_outpoints(),
            network,
            next_height: 0,
            partial_stable_block: None,
        }
    }
}

// NOTE: `PartialEq` is only available in tests as it would be impractically
// expensive in production.
#[cfg(test)]
impl PartialEq for UtxoSet {
    fn eq(&self, other: &Self) -> bool {
        use crate::test_utils::is_stable_btreemap_equal;
        self.utxos == other.utxos
            && self.network == other.network
            && self.next_height == other.next_height
            && self.partial_stable_block == other.partial_stable_block
            && is_stable_btreemap_equal(&self.address_to_outpoints, &other.address_to_outpoints)
            && is_stable_btreemap_equal(&self.balances, &other.balances)
    }
}

/// A response awaiting to be processed.
#[derive(Serialize, Deserialize, PartialEq, Eq, Debug)]
pub enum ResponseToProcess {
    /// A complete response that is ready to be processed.
    Complete(GetSuccessorsCompleteResponse),

    /// A partial response that needs more follow-up requests for it to be complete.
    /// The partial response is stored along with the number of pages of the complete
    /// response that has been processed.
    Partial(GetSuccessorsPartialResponse, u8),
}

#[derive(Serialize, Deserialize, PartialEq, Eq, Default)]
pub struct SyncingState {
    /// A flag used to ensure that only one request for fetching blocks is
    /// being sent at a time.
    pub is_fetching_blocks: bool,

    /// A response that needs to be processed.
    pub response_to_process: Option<ResponseToProcess>,
}

/// Various profiling stats for tracking the performance of block ingestion.
#[derive(Serialize, Deserialize, PartialEq, Clone, Debug, Eq, Default)]
pub struct BlockIngestionStats {
    /// The number of rounds it took to ingest the block.
    pub num_rounds: u32,

    /// The total number of instructions used to ingest the block.
    pub ins_total: u64,

    /// The number of instructions used to remove the transaction inputs.
    pub ins_remove_inputs: u64,

    /// The number of instructions used to insert the transaction outputs.
    pub ins_insert_outputs: u64,

    /// The number of instructions used to compute the txids.
    pub ins_txids: u64,

    /// The number of instructions used to insert new utxos.
    pub ins_insert_utxos: u64,
}

/// A state for maintaining a stable block that is partially ingested into the UTXO set.
/// Used for time slicing.
#[derive(Serialize, Deserialize, PartialEq, Clone, Debug, Eq)]
pub struct PartialStableBlock {
    pub block: Block,
    pub next_tx_idx: usize,
    pub next_input_idx: usize,
    pub next_output_idx: usize,
    pub stats: BlockIngestionStats,
}

impl PartialStableBlock {
    pub fn new(
        block: Block,
        next_tx_idx: usize,
        next_input_idx: usize,
        next_output_idx: usize,
    ) -> Self {
        Self {
            block,
            next_tx_idx,
            next_input_idx,
            next_output_idx,
            stats: BlockIngestionStats::default(),
        }
    }
}

fn init_address_outpoints() -> StableBTreeMap<Memory, Vec<u8>, Vec<u8>> {
    StableBTreeMap::init(
        crate::memory::get_address_outpoints_memory(),
        MAX_ADDRESS_OUTPOINT_SIZE,
        0, // No values are stored in the map.
    )
}

fn init_balances() -> StableBTreeMap<Memory, Address, u64> {
<<<<<<< HEAD
    StableBTreeMap::init(crate::memory::get_balances_memory(), MAX_ADDRESS_SIZE, 8)
=======
    // A balance is a u64, which requires 8 bytes.
    const BALANCE_SIZE: u32 = 8;

    StableBTreeMap::init(
        crate::memory::get_balances_memory(),
        MAX_ADDRESS_SIZE,
        BALANCE_SIZE,
    )
>>>>>>> 6e16a4a3
}

/// Cache for storing last calculated fee percentiles
///
/// Stores last tip block hash and fee percentiles associated with it.
#[derive(Default, Clone, Debug, PartialEq, Serialize, Deserialize)]
pub struct FeePercentilesCache {
    pub tip_block_hash: BlockHash,
    pub fee_percentiles: Vec<MillisatoshiPerByte>,
}

#[cfg(test)]
mod test {
    use super::*;
    use crate::test_utils::build_chain;
    use proptest::prelude::*;

    proptest! {
        #![proptest_config(ProptestConfig::with_cases(10))]
        #[test]
        fn serialize_deserialize_state(
            stability_threshold in 1..100u32,
            network in prop_oneof![
                Just(Network::Mainnet),
                Just(Network::Testnet),
                Just(Network::Regtest),
            ],
            num_blocks in 1..250u32,
            num_transactions_in_block in 1..100u32,
        ) {
            let blocks = build_chain(network, num_blocks, num_transactions_in_block);

            let mut state = State::new(stability_threshold, network, blocks[0].clone());

            for block in blocks[1..].iter() {
                insert_block(&mut state, block.clone()).unwrap();
                ingest_stable_blocks_into_utxoset(&mut state);
            }

            let mut bytes = vec![];
            ciborium::ser::into_writer(&state, &mut bytes).unwrap();
            let new_state: State = ciborium::de::from_reader(&bytes[..]).unwrap();

            // Verify the new state is the same as the old state.
            assert!(state == new_state);
        }
    }
}<|MERGE_RESOLUTION|>--- conflicted
+++ resolved
@@ -1,9 +1,6 @@
 use crate::{
     address_utxoset::AddressUtxoSet,
-<<<<<<< HEAD
     block_header_store::BlockHeaderStore,
-=======
->>>>>>> 6e16a4a3
     blocktree::BlockDoesNotExtendTree,
     memory::Memory,
     types::{
@@ -305,9 +302,6 @@
 }
 
 fn init_balances() -> StableBTreeMap<Memory, Address, u64> {
-<<<<<<< HEAD
-    StableBTreeMap::init(crate::memory::get_balances_memory(), MAX_ADDRESS_SIZE, 8)
-=======
     // A balance is a u64, which requires 8 bytes.
     const BALANCE_SIZE: u32 = 8;
 
@@ -316,7 +310,6 @@
         MAX_ADDRESS_SIZE,
         BALANCE_SIZE,
     )
->>>>>>> 6e16a4a3
 }
 
 /// Cache for storing last calculated fee percentiles
