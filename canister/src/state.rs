--- conflicted
+++ resolved
@@ -4,12 +4,8 @@
     address_utxoset::AddressUtxoSet,
     block_header_store::BlockHeaderStore,
     metrics::Metrics,
-<<<<<<< HEAD
     next_blocks::NextBlocks,
-    runtime::time,
-=======
     runtime::{performance_counter, time},
->>>>>>> 12ffc91b
     types::{
         Address, Block, BlockHash, Fees, Flag, GetSuccessorsCompleteResponse,
         GetSuccessorsPartialResponse, Network, Slicing,
