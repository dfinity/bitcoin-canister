--- conflicted
+++ resolved
@@ -75,18 +75,9 @@
   fees: opt fees;
 };
 
-<<<<<<< HEAD
 service bitcoin: (config) -> {
-  get_balance: (get_balance_request) -> (satoshi);
-=======
-type config = record {
-  syncing: flag
-};
+  bitcoin_get_balance: (get_balance_request) -> (satoshi);
 
-service bitcoin: (init_payload) -> {
-  bitcoin_get_balance: (get_balance_request) -> (satoshi);
->>>>>>> b5115bfa
-  
   bitcoin_get_utxos: (get_utxos_request) -> (get_utxos_response);
 
   bitcoin_get_current_fee_percentiles: (get_current_fee_percentiles_request) -> (vec millisatoshi_per_byte);
