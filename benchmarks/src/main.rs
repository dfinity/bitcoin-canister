--- conflicted
+++ resolved
@@ -158,50 +158,12 @@
 
 #[bench(raw)]
 fn insert_block_with_10k_transactions() -> BenchResult {
-<<<<<<< HEAD
-    let [block_1, block_2] = mini_chain(10_000);
-
-    ic_btc_canister::init(InitConfig {
-        network: Some(Network::Regtest),
-        ..Default::default()
-    });
-
-    with_state_mut(|s| {
-        ic_btc_canister::state::insert_block(s, block_1).unwrap();
-    });
-
-    bench_fn(|| {
-        with_state_mut(|s| {
-            ic_btc_canister::state::insert_block(s, block_2).unwrap();
-        });
-    })
-=======
     bench_insert_block(10_000)
->>>>>>> 2262b77b
 }
 
 #[bench(raw)]
 fn insert_block_with_1k_transactions() -> BenchResult {
-<<<<<<< HEAD
-    let [block_1, block_2] = mini_chain(1_000);
-
-    ic_btc_canister::init(InitConfig {
-        network: Some(Network::Regtest),
-        ..Default::default()
-    });
-
-    with_state_mut(|s| {
-        ic_btc_canister::state::insert_block(s, block_1).unwrap();
-    });
-
-    bench_fn(|| {
-        with_state_mut(|s| {
-            ic_btc_canister::state::insert_block(s, block_2).unwrap();
-        });
-    })
-=======
     bench_insert_block(1_000)
->>>>>>> 2262b77b
 }
 
 #[bench(raw)]
@@ -225,61 +187,6 @@
     })
 }
 
-<<<<<<< HEAD
-/// Create a chain of 2 blocks after genesis.
-///
-/// 1st block:
-/// * 1 coinbase transaction with `tx_cardinality` outputs
-///
-/// 2nd block:
-/// * `tx_cardinality` transactions consuming the previous outputs
-fn mini_chain(tx_cardinality: u32) -> [Block; 2] {
-    const ADDRESS_1: &str = "bcrt1qg4cvn305es3k8j69x06t9hf4v5yx4mxdaeazl8";
-    const ADDRESS_2: &str = "bcrt1qxp8ercrmfxlu0s543najcj6fe6267j97tv7rgf";
-
-    let address_1 = bitcoin::Address::from_str(ADDRESS_1)
-        .unwrap()
-        .assume_checked();
-    let address_2 = bitcoin::Address::from_str(ADDRESS_2)
-        .unwrap()
-        .assume_checked();
-
-    // Transaction 1: A coinbase tx with `tx_cardinality` inputs, each giving 1 Satoshi to
-    // address 1.
-    let mut tx_1 = TransactionBuilder::coinbase();
-    for i in 0..tx_cardinality {
-        tx_1 = tx_1.with_output(&address_1, 1).with_lock_time(i)
-    }
-    let tx_1 = tx_1.build();
-    let tx_1_id: bitcoin::Txid = tx_1.compute_txid();
-
-    // Transaction 2: Consume all the outputs of transaction 1 *in reverse order* and create
-    // similar outputs for address 2.
-    let mut tx_2 = TransactionBuilder::new();
-    for i in (0..tx_cardinality).rev() {
-        tx_2 = tx_2.with_input(
-            bitcoin::OutPoint {
-                vout: i,
-                txid: tx_1_id,
-            },
-            None,
-        );
-    }
-    for i in 0..tx_cardinality {
-        tx_2 = tx_2.with_output(&address_2, 1).with_lock_time(i);
-    }
-    let tx_2 = tx_2.build();
-
-    let genesis = genesis_block(bitcoin::Network::Regtest);
-    let block_1 = BlockBuilder::with_prev_header(genesis.header)
-        .with_transaction(tx_1)
-        .build();
-    let block_2 = BlockBuilder::with_prev_header(block_1.header)
-        .with_transaction(TransactionBuilder::coinbase().build())
-        .with_transaction(tx_2)
-        .build();
-    [Block::new(block_1), Block::new(block_2)]
-=======
 fn bench_insert_block(num_transactions: u32) -> BenchResult {
     /// Create a chain of 2 blocks after genesis.
     ///
@@ -351,7 +258,6 @@
             ic_btc_canister::state::insert_block(s, block_2).unwrap();
         });
     })
->>>>>>> 2262b77b
 }
 
 fn main() {}