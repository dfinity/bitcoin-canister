use ic_cdk::api::call::RejectionCode;
use ic_cdk::api::management_canister::http_request::{CanisterHttpRequestArgument, HttpResponse};

#[cfg(target_arch = "wasm32")]
use candid::Principal;
#[cfg(target_arch = "wasm32")]
use ic_cdk::api::call::call_with_payment128;

/// The result of a Call.
///
/// Errors on the IC have two components; a Code and a message associated with it.
pub type CallResult<R> = Result<R, (RejectionCode, String)>;

/// Make a HTTP request to a given URL and return HTTP response, possibly after a transformation.
#[cfg(not(target_arch = "wasm32"))]
pub async fn http_request(arg: CanisterHttpRequestArgument) -> CallResult<(HttpResponse,)> {
    crate::mock::http_request(arg).await
}

/// Make an HTTP request to a given URL and return the HTTP response, possibly after a transformation.
#[cfg(target_arch = "wasm32")]
pub async fn http_request(arg: CanisterHttpRequestArgument) -> CallResult<(HttpResponse,)> {
    ic_cdk::api::management_canister::http_request::http_request(arg).await
}

/// Make a HTTP request to a given URL and return HTTP response, possibly after a transformation.
#[cfg(not(target_arch = "wasm32"))]
pub async fn http_request_with_cycles(
    arg: CanisterHttpRequestArgument,
    _cycles: u128,
) -> CallResult<(HttpResponse,)> {
    // Mocking cycles is not implemented at the moment.
    crate::mock::http_request(arg).await
}

/// Make an HTTP request to a given URL and return the HTTP response, possibly after a transformation.
#[cfg(target_arch = "wasm32")]
pub async fn http_request_with_cycles(
    arg: CanisterHttpRequestArgument,
    cycles: u128,
) -> CallResult<(HttpResponse,)> {
<<<<<<< HEAD
    call_with_payment128(
        Principal::management_canister(),
=======
    ic_cdk::api::call::call_with_payment128(
        candid::Principal::management_canister(),
>>>>>>> 6d95406a
        "http_request",
        (arg,),
        cycles,
    )
    .await
}<|MERGE_RESOLUTION|>--- conflicted
+++ resolved
@@ -1,10 +1,5 @@
 use ic_cdk::api::call::RejectionCode;
 use ic_cdk::api::management_canister::http_request::{CanisterHttpRequestArgument, HttpResponse};
-
-#[cfg(target_arch = "wasm32")]
-use candid::Principal;
-#[cfg(target_arch = "wasm32")]
-use ic_cdk::api::call::call_with_payment128;
 
 /// The result of a Call.
 ///
@@ -39,13 +34,8 @@
     arg: CanisterHttpRequestArgument,
     cycles: u128,
 ) -> CallResult<(HttpResponse,)> {
-<<<<<<< HEAD
-    call_with_payment128(
-        Principal::management_canister(),
-=======
     ic_cdk::api::call::call_with_payment128(
         candid::Principal::management_canister(),
->>>>>>> 6d95406a
         "http_request",
         (arg,),
         cycles,
