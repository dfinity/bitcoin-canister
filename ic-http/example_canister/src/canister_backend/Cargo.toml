[package]
name = "canister_backend"
version = "0.1.0"
edition = "2021"

# See more keys and their definitions at https://doc.rust-lang.org/cargo/reference/manifest.html

[[bin]]
name = "canister_backend"
path = "src/main.rs"

[dependencies]
<<<<<<< HEAD
candid = "0.9.1"
ic-cdk = "0.10.0"
ic-cdk-macros = "0.7.0"
=======
candid = "0.10.0"
ic-cdk = "0.12.0"
ic-cdk-macros = "0.8.2"
>>>>>>> 594aface
ic-http = { path = "../../../" }
serde = { workspace = true, features = ["derive"] }
serde_json = "1.0.94"

[dev-dependencies]
tokio = { workspace = true }
futures = { workspace = true }<|MERGE_RESOLUTION|>--- conflicted
+++ resolved
@@ -10,15 +10,9 @@
 path = "src/main.rs"
 
 [dependencies]
-<<<<<<< HEAD
-candid = "0.9.1"
-ic-cdk = "0.10.0"
-ic-cdk-macros = "0.7.0"
-=======
 candid = "0.10.0"
 ic-cdk = "0.12.0"
 ic-cdk-macros = "0.8.2"
->>>>>>> 594aface
 ic-http = { path = "../../../" }
 serde = { workspace = true, features = ["derive"] }
 serde_json = "1.0.94"
