name: CI

env:
  RUST_VERSION: 1.76.0
  DFX_VERSION: 0.21.0
<<<<<<< HEAD
  POCKET_IC_VERSION: 7.0.0
=======
  POCKET_IC_SERVER_VERSION: 7.0.0
>>>>>>> 64ea87a6

on:
  push:
    branches:
      - main
  pull_request:

jobs:

  cargo-build:
    runs-on: ${{ matrix.os }}
    strategy:
      matrix:
        os: [ ubuntu-20.04, macos-13 ]

    steps:
      - uses: actions/checkout@v4
      - uses: actions/cache@v4
        with:
          path: |
            ~/.cargo/registry
            ~/.cargo/git
            target
          key: ${{ runner.os }}-cargo-${{ hashFiles('**/Cargo.lock') }}-1

      - name: Install Rust
        run: |
          rustup update $RUST_VERSION --no-self-update
          rustup default $RUST_VERSION
          rustup target add wasm32-unknown-unknown

      - name: Build
        shell: bash
        run: |
          cargo build --release --all-targets
          cargo build --release --bin build-utxos --bin main-state-builder --features=file_memory
        env:
          RUST_BACKTRACE: 1

  cargo-tests:
    runs-on: ${{ matrix.os }}
    needs: cargo-build
    strategy:
      matrix:
        os: [ ubuntu-20.04, macos-13 ]

    steps:
      - uses: actions/checkout@v4
        with:
          lfs: true
      - uses: actions/cache@v4
        with:
          path: |
            ~/.cargo/registry
            ~/.cargo/git
            target
          key: ${{ runner.os }}-cargo-${{ hashFiles('**/Cargo.lock') }}-1

      - name: Install Rust
        run: |
          rustup update $RUST_VERSION --no-self-update
          rustup default $RUST_VERSION
          rustup target add wasm32-unknown-unknown

      - name: Install PocketIC (mac)
        if: runner.os == 'macOS'
        run: |
<<<<<<< HEAD
          wget https://github.com/dfinity/pocketic/releases/download/$POCKET_IC_VERSION/pocket-ic-x86_64-darwin.gz
=======
          wget https://github.com/dfinity/pocketic/releases/download/$POCKET_IC_SERVER_VERSION/pocket-ic-x86_64-darwin.gz
>>>>>>> 64ea87a6
          gzip -d pocket-ic-x86_64-darwin.gz
          mv pocket-ic-x86_64-darwin pocket-ic
          chmod +x pocket-ic
          mv pocket-ic ./canister/

      - name: Install PocketIC (linux)
        if: runner.os == 'Linux'
        run: |
<<<<<<< HEAD
          wget https://github.com/dfinity/pocketic/releases/download/$POCKET_IC_VERSION/pocket-ic-x86_64-linux.gz
=======
          wget https://github.com/dfinity/pocketic/releases/download/$POCKET_IC_SERVER_VERSION/pocket-ic-x86_64-linux.gz
>>>>>>> 64ea87a6
          gzip -d pocket-ic-x86_64-linux.gz
          mv pocket-ic-x86_64-linux pocket-ic
          chmod +x pocket-ic
          mv pocket-ic ./canister/

      - name: Install brew packages (mac)
        if: runner.os == 'macOS'
        run: |
          brew install llvm

      - name: Run Tests
        shell: bash
        run: |
          cargo test --release --all-targets --workspace --exclude benchmarks
        env:
          RUST_BACKTRACE: 1

  cargo-clippy:
    runs-on: ubuntu-20.04
    steps:
      - uses: actions/checkout@v4
      - uses: actions/cache@v4
        with:
          path: |
            ~/.cargo/registry
            ~/.cargo/git
            target
          key: ${{ runner.os }}-cargo-${{ hashFiles('**/Cargo.lock') }}-1

      - name: Install Rust + Clippy
        run: |
          rustup update $RUST_VERSION --no-self-update
          rustup default $RUST_VERSION
          rustup target add wasm32-unknown-unknown
          rustup component add clippy

      - uses: actions-rs/clippy-check@v1
        with:
          token: ${{ secrets.GITHUB_TOKEN }}
          args: --all-targets -- -D warnings

  rustfmt:
    runs-on: ubuntu-20.04
    steps:
      - uses: actions/checkout@v4
      - name: Install Rust + Clippy
        run: |
          rustup update $RUST_VERSION --no-self-update
          rustup default $RUST_VERSION

      - name: Install Rust + Rustfmt
        run: |
          rustup update $RUST_VERSION --no-self-update
          rustup default $RUST_VERSION
          rustup component add rustfmt

      - uses: actions-rs/cargo@v1
        with:
          command: fmt
          args: --all -- --check

  shell-checks:
    name: ShellCheck
    runs-on: ubuntu-20.04
    steps:
    - uses: actions/checkout@v4
    - name: Run ShellCheck
      uses: ludeeus/action-shellcheck@master
      env:
        SHELLCHECK_OPTS: -e SC1090 -e SC2119 -e SC1091

  e2e-scenario-1:
    runs-on: ubuntu-20.04
    needs: cargo-build

    steps:
      - uses: actions/checkout@v4
      - uses: actions/cache@v4
        with:
          path: |
            ~/.cargo/registry
            ~/.cargo/git
            target
          key: ${{ runner.os }}-cargo-${{ hashFiles('**/Cargo.lock') }}-1

      - name: Install Rust
        run: |
          rustup update ${{ matrix.rust }} --no-self-update
          rustup default ${{ matrix.rust }}
          rustup target add wasm32-unknown-unknown

      - name: Install dfx
        uses: dfinity/setup-dfx@main
        with:
          dfx-version: $DFX_VERSION

      - name: Run scenario 1
        run: |
          bash e2e-tests/scenario-1.sh

  e2e-scenario-2:
    runs-on: ubuntu-20.04
    needs: cargo-build

    steps:
      - uses: actions/checkout@v4
      - uses: actions/cache@v4
        with:
          path: |
            ~/.cargo/registry
            ~/.cargo/git
            target
          key: ${{ runner.os }}-cargo-${{ hashFiles('**/Cargo.lock') }}-1

      - name: Install Rust
        run: |
          rustup update ${{ matrix.rust }} --no-self-update
          rustup default ${{ matrix.rust }}
          rustup target add wasm32-unknown-unknown

      - name: Install dfx
        uses: dfinity/setup-dfx@main
        with:
          dfx-version: $DFX_VERSION

      - name: Run scenario 2
        run: |
          bash e2e-tests/scenario-2.sh

  e2e-scenario-3:
    runs-on: ubuntu-20.04
    needs: cargo-build

    steps:
      - uses: actions/checkout@v4
      - uses: actions/cache@v4
        with:
          path: |
            ~/.cargo/registry
            ~/.cargo/git
            target
          key: ${{ runner.os }}-cargo-${{ hashFiles('**/Cargo.lock') }}-1

      - name: Install Rust
        run: |
          rustup update ${{ matrix.rust }} --no-self-update
          rustup default ${{ matrix.rust }}
          rustup target add wasm32-unknown-unknown

      - name: Install dfx
        uses: dfinity/setup-dfx@main
        with:
          dfx-version: $DFX_VERSION

      - name: Run scenario 3
        run: |
          bash e2e-tests/scenario-3.sh

  e2e-disable-api-if-not-fully-synced-flag:
    runs-on: ubuntu-20.04
    needs: cargo-build

    steps:
      - uses: actions/checkout@v4
      - uses: actions/cache@v4
        with:
          path: |
            ~/.cargo/registry
            ~/.cargo/git
            target
          key: ${{ runner.os }}-cargo-${{ hashFiles('**/Cargo.lock') }}-1

      - name: Install Rust
        run: |
          rustup update ${{ matrix.rust }} --no-self-update
          rustup default ${{ matrix.rust }}
          rustup target add wasm32-unknown-unknown

      - name: Install dfx
        uses: dfinity/setup-dfx@main
        with:
          dfx-version: $DFX_VERSION

      - name: Run disable api if not fully synced flag
        run: |
          bash e2e-tests/disable-api-if-not-fully-synced-flag.sh

  charge-cycles-on-reject:
    runs-on: ubuntu-20.04
    needs: cargo-build

    steps:
      - uses: actions/checkout@v4
      - uses: actions/cache@v4
        with:
          path: |
            ~/.cargo/registry
            ~/.cargo/git
            target
          key: ${{ runner.os }}-cargo-${{ hashFiles('**/Cargo.lock') }}-1

      - name: Install Rust
        run: |
          rustup update ${{ matrix.rust }} --no-self-update
          rustup default ${{ matrix.rust }}
          rustup target add wasm32-unknown-unknown

      - name: Install dfx
        uses: dfinity/setup-dfx@main
        with:
          dfx-version: $DFX_VERSION

      - name: Run charge cycles on reject
        run: |
          bash e2e-tests/charge-cycles-on-reject.sh

  upgradability:
    runs-on: ubuntu-20.04
    needs: cargo-build

    steps:
      - uses: actions/checkout@v4
      - uses: actions/cache@v4
        with:
          path: |
            ~/.cargo/registry
            ~/.cargo/git
            target
          key: ${{ runner.os }}-cargo-${{ hashFiles('**/Cargo.lock') }}-1

      - name: Install Rust
        run: |
          rustup update ${{ matrix.rust }} --no-self-update
          rustup default ${{ matrix.rust }}
          rustup target add wasm32-unknown-unknown

      - name: Install dfx
        uses: dfinity/setup-dfx@main
        with:
          dfx-version: $DFX_VERSION

      - name: Run upgradability test
        run: |
          bash e2e-tests/upgradability.sh

  set_config:
    runs-on: ubuntu-20.04
    needs: cargo-build

    steps:
      - uses: actions/checkout@v4
      - uses: actions/cache@v4
        with:
          path: |
            ~/.cargo/registry
            ~/.cargo/git
            target
          key: ${{ runner.os }}-cargo-${{ hashFiles('**/Cargo.lock') }}-1

      - name: Install Rust
        run: |
          rustup update ${{ matrix.rust }} --no-self-update
          rustup default ${{ matrix.rust }}
          rustup target add wasm32-unknown-unknown

      - name: Install dfx
        uses: dfinity/setup-dfx@main
        with:
          dfx-version: $DFX_VERSION

      - name: Run set_config test
        run: |
          bash e2e-tests/set_config.sh

  post_upgrade_config:
    runs-on: ubuntu-latest
    needs: cargo-build

    steps:
      - uses: actions/checkout@v4
      - uses: actions/cache@v4
        with:
          path: |
            ~/.cargo/registry
            ~/.cargo/git
            target
          key: ${{ runner.os }}-cargo-${{ hashFiles('**/Cargo.lock') }}-1

      - name: Install Rust
        run: |
          rustup update ${{ matrix.rust }} --no-self-update
          rustup default ${{ matrix.rust }}
          rustup target add wasm32-unknown-unknown

      - name: Install dfx
        uses: dfinity/setup-dfx@main
        with:
          dfx-version: $DFX_VERSION

      - name: Run post_upgrade_config test
        run: |
          bash e2e-tests/post_upgrade_config.sh

  cycles_burn:
    runs-on: ubuntu-20.04
    needs: cargo-build

    steps:
      - uses: actions/checkout@v4
      - uses: actions/cache@v4
        with:
          path: |
            ~/.cargo/registry
            ~/.cargo/git
            target
          key: ${{ runner.os }}-cargo-${{ hashFiles('**/Cargo.lock') }}-1

      - name: Install Rust
        run: |
          rustup update ${{ matrix.rust }} --no-self-update
          rustup default ${{ matrix.rust }}
          rustup target add wasm32-unknown-unknown

      - name: Install dfx
        uses: dfinity/setup-dfx@main
        with:
          dfx-version: $DFX_VERSION

      - name: Run cycles_burn test
        run: bash e2e-tests/cycles_burn.sh

  bitcoin_canister_metadata:
    runs-on: ubuntu-20.04
    needs: cargo-build

    steps:
      - uses: actions/checkout@v4
      - uses: actions/cache@v4
        with:
          path: |
            ~/.cargo/registry
            ~/.cargo/git
            target
          key: ${{ runner.os }}-cargo-${{ hashFiles('**/Cargo.lock') }}-1

      - name: Install Rust
        run: |
          rustup update ${{ matrix.rust }} --no-self-update
          rustup default ${{ matrix.rust }}
          rustup target add wasm32-unknown-unknown

      - name: Install dfx
        uses: dfinity/setup-dfx@main
        with:
          dfx-version: $DFX_VERSION

      - name: Run bitcoin_canister_metadata test
        run: bash e2e-tests/bitcoin-canister-metadata.sh

  benchmark:
    runs-on: ubuntu-latest
    env:
      PROJECT_DIR: .
    steps:
      - name: Checkout current PR
        uses: actions/checkout@v4

      - name: Checkout master branch
        uses: actions/checkout@v4
        with:
          ref: master
          path: _canbench_main_branch

      - uses: actions/cache@v4
        with:
          path: |
            ~/.cargo/registry
            ~/.cargo/git
            target
          key: ${{ runner.os }}-cargo-${{ hashFiles('**/Cargo.lock') }}-1

      - name: Install Rust
        run: |
          rustup update $RUST_VERSION --no-self-update
          rustup default $RUST_VERSION
          rustup target add wasm32-unknown-unknown

      - name: Benchmark
        run: |
          bash ./scripts/canbench_ci_run_benchmark.sh $PROJECT_DIR ${{ github.job }}

      - uses: actions/upload-artifact@v4
        with:
          name: canbench_result_${{github.job}}
          path: /tmp/canbench_result_${{ github.job }}

      - name: Save PR number
        run: |
          echo ${{ github.event.number }} > /tmp/pr_number

      - uses: actions/upload-artifact@v4
        with:
          name: pr_number
          path: /tmp/pr_number

      - name: Pass or fail
        run: |
          bash ./scripts/canbench_ci_post_run_benchmark.sh

  watchdog_health_status:
    runs-on: ubuntu-20.04
    needs: cargo-build

    steps:
      - uses: actions/checkout@v4
      - uses: actions/cache@v4
        with:
          path: |
            ~/.cargo/registry
            ~/.cargo/git
            target
          key: ${{ runner.os }}-cargo-${{ hashFiles('**/Cargo.lock') }}-1

      - name: Install Rust
        run: |
          rustup update ${{ matrix.rust }} --no-self-update
          rustup default ${{ matrix.rust }}
          rustup target add wasm32-unknown-unknown

      - name: Install dfx
        uses: dfinity/setup-dfx@main
        with:
          dfx-version: $DFX_VERSION

      - name: Run health_status test
        run: |
          bash watchdog/e2e-tests/health_status.sh

  watchdog_get_config:
    runs-on: ubuntu-20.04
    needs: cargo-build

    steps:
      - uses: actions/checkout@v4
      - uses: actions/cache@v4
        with:
          path: |
            ~/.cargo/registry
            ~/.cargo/git
            target
          key: ${{ runner.os }}-cargo-${{ hashFiles('**/Cargo.lock') }}-1

      - name: Install Rust
        run: |
          rustup update ${{ matrix.rust }} --no-self-update
          rustup default ${{ matrix.rust }}
          rustup target add wasm32-unknown-unknown

      - name: Install dfx
        uses: dfinity/setup-dfx@main
        with:
          dfx-version: $DFX_VERSION

      - name: Run get_config test
        run: |
          bash watchdog/e2e-tests/get_config.sh

  watchdog_metrics:
    runs-on: ubuntu-20.04
    needs: cargo-build

    steps:
      - uses: actions/checkout@v4
      - uses: actions/cache@v4
        with:
          path: |
            ~/.cargo/registry
            ~/.cargo/git
            target
          key: ${{ runner.os }}-cargo-${{ hashFiles('**/Cargo.lock') }}-1

      - name: Install Rust
        run: |
          rustup update ${{ matrix.rust }} --no-self-update
          rustup default ${{ matrix.rust }}
          rustup target add wasm32-unknown-unknown

      - name: Install dfx
        uses: dfinity/setup-dfx@main
        with:
          dfx-version: $DFX_VERSION

      - name: Run metrics test
        run: |
          bash watchdog/e2e-tests/metrics.sh

  watchdog_upgradability:
    runs-on: ubuntu-20.04
    needs: cargo-build

    steps:
      - uses: actions/checkout@v4
      - uses: actions/cache@v4
        with:
          path: |
            ~/.cargo/registry
            ~/.cargo/git
            target
          key: ${{ runner.os }}-cargo-${{ hashFiles('**/Cargo.lock') }}-1

      - name: Install Rust
        run: |
          rustup update ${{ matrix.rust }} --no-self-update
          rustup default ${{ matrix.rust }}
          rustup target add wasm32-unknown-unknown

      - name: Install dfx
        uses: dfinity/setup-dfx@main
        with:
          dfx-version: $DFX_VERSION

      - name: Run upgradability test
        run: |
          bash watchdog/e2e-tests/upgradability.sh

  watchdog_canister_metadata:
    runs-on: ubuntu-20.04
    needs: cargo-build

    steps:
      - uses: actions/checkout@v4
      - uses: actions/cache@v4
        with:
          path: |
            ~/.cargo/registry
            ~/.cargo/git
            target
          key: ${{ runner.os }}-cargo-${{ hashFiles('**/Cargo.lock') }}-1

      - name: Install Rust
        run: |
          rustup update ${{ matrix.rust }} --no-self-update
          rustup default ${{ matrix.rust }}
          rustup target add wasm32-unknown-unknown

      - name: Install dfx
        uses: dfinity/setup-dfx@main
        with:
          dfx-version: $DFX_VERSION

      - name: Run watchdog_canister_metadata test
        run: bash watchdog/e2e-tests/watchdog-canister-metadata.sh

  canister-build-reproducibility:
    runs-on: ubuntu-20.04

    steps:
      - name: Checkout repository
        uses: actions/checkout@v4

      - name: Verify Reproducibility
        run: |
          ./e2e-tests/reproducibility.sh Dockerfile

  checks-pass:
    # Always run this job!
    if: always()
    needs: [cargo-tests, shell-checks, cargo-clippy, rustfmt, e2e-disable-api-if-not-fully-synced-flag, e2e-scenario-1, e2e-scenario-2,
      e2e-scenario-3, charge-cycles-on-reject, upgradability, set_config, cycles_burn, benchmark, watchdog_health_status, 
      watchdog_get_config, watchdog_metrics, watchdog_upgradability, canister-build-reproducibility, bitcoin_canister_metadata]
    runs-on: ubuntu-20.04
    steps:
      - name: check cargo-tests result
        if: ${{ needs.cargo-tests.result != 'success' }}
        run: exit 1
      - name: check shell-checks result
        if: ${{ needs.shell-checks.result != 'success' }}
        run: exit 1
      - name: check cargo-clippy result
        if: ${{ needs.cargo-clippy.result != 'success' }}
        run: exit 1
      - name: check rustfmt result
        if: ${{ needs.rustfmt.result != 'success' }}
        run: exit 1
      - name: check e2e-disable-api-if-not-fully-synced-flag result
        if: ${{ needs.e2e-disable-api-if-not-fully-synced-flag.result != 'success' }}
        run: exit 1
      - name: check e2e-scenario-1 result
        if: ${{ needs.e2e-scenario-1.result != 'success' }}
        run: exit 1
      - name: check e2e-scenario-2 result
        if: ${{ needs.e2e-scenario-2.result != 'success' }}
        run: exit 1
      - name: check e2e-scenario-3 result
        if: ${{ needs.e2e-scenario-3.result != 'success' }}
        run: exit 1
      - name: check charge-cycles-on-reject result
        if: ${{ needs.charge-cycles-on-reject.result != 'success' }}
        run: exit 1
      - name: check upgradability result
        if: ${{ needs.upgradability.result != 'success' }}
        run: exit 1
      - name: check set_config result
        if: ${{ needs.set_config.result != 'success' }}
        run: exit 1
      - name: check cycles_burn result
        if: ${{ needs.cycles_burn.result != 'success' }}
        run: exit 1
      - name: check bitcoin_canister_metadata result
        if: ${{ needs.bitcoin_canister_metadata.result != 'success' }}
        run: exit 1
      - name: check benchmark result
        if: ${{ needs.benchmark.result != 'success' }}
        run: exit 1
      - name: check watchdog_health_status result
        if: ${{ needs.watchdog_health_status.result != 'success' }}
        run: exit 1
      - name: check watchdog_get_config result
        if: ${{ needs.watchdog_get_config.result != 'success' }}
        run: exit 1
      - name: check watchdog_metrics result
        if: ${{ needs.watchdog_metrics.result != 'success' }}
        run: exit 1
      - name: check watchdog_upgradability result
        if: ${{ needs.watchdog_upgradability.result != 'success' }}
        run: exit 1
      - name: check canister-build-reproducibility result
        if: ${{ needs.canister-build-reproducibility.result != 'success' }}
        run: exit 1<|MERGE_RESOLUTION|>--- conflicted
+++ resolved
@@ -3,11 +3,7 @@
 env:
   RUST_VERSION: 1.76.0
   DFX_VERSION: 0.21.0
-<<<<<<< HEAD
-  POCKET_IC_VERSION: 7.0.0
-=======
   POCKET_IC_SERVER_VERSION: 7.0.0
->>>>>>> 64ea87a6
 
 on:
   push:
@@ -75,11 +71,7 @@
       - name: Install PocketIC (mac)
         if: runner.os == 'macOS'
         run: |
-<<<<<<< HEAD
-          wget https://github.com/dfinity/pocketic/releases/download/$POCKET_IC_VERSION/pocket-ic-x86_64-darwin.gz
-=======
           wget https://github.com/dfinity/pocketic/releases/download/$POCKET_IC_SERVER_VERSION/pocket-ic-x86_64-darwin.gz
->>>>>>> 64ea87a6
           gzip -d pocket-ic-x86_64-darwin.gz
           mv pocket-ic-x86_64-darwin pocket-ic
           chmod +x pocket-ic
@@ -88,11 +80,7 @@
       - name: Install PocketIC (linux)
         if: runner.os == 'Linux'
         run: |
-<<<<<<< HEAD
-          wget https://github.com/dfinity/pocketic/releases/download/$POCKET_IC_VERSION/pocket-ic-x86_64-linux.gz
-=======
           wget https://github.com/dfinity/pocketic/releases/download/$POCKET_IC_SERVER_VERSION/pocket-ic-x86_64-linux.gz
->>>>>>> 64ea87a6
           gzip -d pocket-ic-x86_64-linux.gz
           mv pocket-ic-x86_64-linux pocket-ic
           chmod +x pocket-ic
