--- conflicted
+++ resolved
@@ -555,10 +555,7 @@
     pub disable_api_if_not_fully_synced: Option<Flag>,
     pub watchdog_canister: Option<Option<Principal>>,
     pub burn_cycles: Option<Flag>,
-<<<<<<< HEAD
     pub lazily_evaluate_fee_percentiles: Option<Flag>,
-=======
->>>>>>> 89c28bad
 }
 
 /// The config of the canister.
