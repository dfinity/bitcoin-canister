<<<<<<< HEAD
use bitcoin::{Target, CompactTarget, BlockHash, block::Header, Network};
=======
use bitcoin::{util::uint::Uint256, BlockHash, BlockHeader as Header, Network};
>>>>>>> 32c70fa3

use crate::{
    constants::{
        max_target, no_pow_retargeting, pow_limit_bits, DIFFICULTY_ADJUSTMENT_INTERVAL, TEN_MINUTES,
    },
    BlockHeight,
};

/// An error thrown when trying to validate a header.
#[derive(Debug, PartialEq)]
pub enum ValidateHeaderError {
    /// Used when the timestamp in the header is lower than
    /// the median of timestamps of past 11 headers.
    HeaderIsOld,
    /// Used when the timestamp in the header is more than 2 hours
    /// from the current time.
    HeaderIsTooFarInFuture {
        block_time: u64,
        max_allowed_time: u64,
    },
    /// Used when the PoW in the header is invalid as per the target mentioned
    /// in the header.
    InvalidPoWForHeaderTarget,
    /// Used when the PoW in the header is invalid as per the target
    /// computed based on the previous headers.
    InvalidPoWForComputedTarget,
    /// Used when the target in the header is greater than the max possible
    /// value.
    TargetDifficultyAboveMax,
    /// Used when the predecessor of the input header is not found in the
    /// HeaderStore.
    PrevHeaderNotFound,
}

const ONE_HOUR: u64 = 3_600;

pub trait HeaderStore {
    /// Returns the header with the given block hash.
    fn get_with_block_hash(&self, hash: &BlockHash) -> Option<Header>;

    /// Returns the header at the given height.
    fn get_with_height(&self, height: u32) -> Option<Header>;

    /// Returns the height of the tip that the new header will extend.
    fn height(&self) -> u32;

    /// Returns the initial hash the store starts from.
    fn get_initial_hash(&self) -> BlockHash {
        self.get_with_height(0)
            .expect("genesis block header not found")
            .block_hash()
    }
}

/// Validates a header. If a failure occurs, a
/// [ValidateHeaderError](ValidateHeaderError) will be returned.
pub fn validate_header(
    network: &Network,
    store: &impl HeaderStore,
    header: &Header,
    current_time: u64,
) -> Result<(), ValidateHeaderError> {
    let prev_height = store.height();
    let prev_header = match store.get_with_block_hash(&header.prev_blockhash) {
        Some(result) => result,
        None => {
            return Err(ValidateHeaderError::PrevHeaderNotFound);
        }
    };

    is_timestamp_valid(store, header, current_time)?;

    let header_target = header.target();
    if header_target > max_target(network) {
        return Err(ValidateHeaderError::TargetDifficultyAboveMax);
    }

    if header.validate_pow(&header_target).is_err() {
        return Err(ValidateHeaderError::InvalidPoWForHeaderTarget);
    }

    let target = get_next_target(network, store, &prev_header, prev_height, header.time);
    if let Err(err) = header.validate_pow(&target) {
        match err {
            bitcoin::block::ValidationError::BadProofOfWork => println!("bad proof of work"),
            bitcoin::block::ValidationError::BadTarget => println!("bad target"),
            _ => {}
        };
        return Err(ValidateHeaderError::InvalidPoWForComputedTarget);
    }

    Ok(())
}

fn timestamp_is_less_than_2h_in_future(
    block_time: u64,
    current_time: u64,
) -> Result<(), ValidateHeaderError> {
    let max_allowed_time = current_time + 2 * ONE_HOUR;

    if block_time > max_allowed_time {
        return Err(ValidateHeaderError::HeaderIsTooFarInFuture {
            block_time,
            max_allowed_time,
        });
    }

    Ok(())
}

/// Validates if a header's timestamp is valid.
/// Bitcoin Protocol Rules wiki https://en.bitcoin.it/wiki/Protocol_rules says,
/// "Reject if timestamp is the median time of the last 11 blocks or before"
/// "Block timestamp must not be more than two hours in the future"
fn is_timestamp_valid(
    store: &impl HeaderStore,
    header: &Header,
    current_time: u64,
) -> Result<(), ValidateHeaderError> {
    timestamp_is_less_than_2h_in_future(header.time as u64, current_time)?;
    let mut times = vec![];
    let mut current_header = *header;
    let initial_hash = store.get_initial_hash();
    for _ in 0..11 {
        if let Some(prev_header) = store.get_with_block_hash(&current_header.prev_blockhash) {
            times.push(prev_header.time);
            if current_header.prev_blockhash == initial_hash {
                break;
            }
            current_header = prev_header;
        }
    }

    times.sort_unstable();
    let median = times[times.len() / 2];
    if header.time <= median {
        return Err(ValidateHeaderError::HeaderIsOld);
    }

    Ok(())
}

// Returns the next required target at the given timestamp.
// The target is the number that a block hash must be below for it to be accepted.
fn get_next_target(
    network: &Network,
    store: &impl HeaderStore,
    prev_header: &Header,
    prev_height: BlockHeight,
    timestamp: u32,
) -> Target {
    match network {
        Network::Testnet |Network::Testnet4 | Network::Regtest => {
            if (prev_height + 1) % DIFFICULTY_ADJUSTMENT_INTERVAL != 0 {
                // This if statements is reached only for Regtest and Testnet networks
                // Here is the quote from "https://en.bitcoin.it/wiki/Testnet"
                // "If no block has been found in 20 minutes, the difficulty automatically
                // resets back to the minimum for a single block, after which it
                // returns to its previous value."
                if timestamp > prev_header.time + TEN_MINUTES * 2 {
                    //If no block has been found in 20 minutes, then use the maximum difficulty
                    // target
                    max_target(network)
                } else {
                    //If the block has been found within 20 minutes, then use the previous
                    // difficulty target that is not equal to the maximum difficulty target
                    Header::u256_from_compact_target(find_next_difficulty_in_chain(
                        network,
                        store,
                        prev_header,
                        prev_height,
                    ))
                }
            } else {
                Header::u256_from_compact_target(compute_next_difficulty(
                    network,
                    store,
                    prev_header,
                    prev_height,
                ))
            }
        }
        Network::Bitcoin | Network::Signet => Header::u256_from_compact_target(
            compute_next_difficulty(network, store, prev_header, prev_height),
        ),
    }
}

/// This method is only valid when used for testnet and regtest networks.
/// As per "https://en.bitcoin.it/wiki/Testnet",
/// "If no block has been found in 20 minutes, the difficulty automatically
/// resets back to the minimum for a single block, after which it
/// returns to its previous value." This function is used to compute the
/// difficulty target in case the block has been found within 20
/// minutes.
fn find_next_difficulty_in_chain(
    network: &Network,
    store: &impl HeaderStore,
    prev_header: &Header,
    prev_height: BlockHeight,
) -> CompactTarget {
    // This is the maximum difficulty target for the network
    let pow_limit_bits = pow_limit_bits(network);
    match network {
        Network::Testnet | Network::Testnet4 | Network::Regtest => {
            let mut current_header = *prev_header;
            let mut current_height = prev_height;
            let mut current_hash = current_header.block_hash();
            let initial_header_hash = store.get_initial_hash();

            // Keep traversing the blockchain backwards from the recent block to initial
            // header hash.
            loop {
                // Check if non-limit PoW found or it's time to adjust difficulty.
                if current_header.bits != pow_limit_bits
                    || current_height % DIFFICULTY_ADJUSTMENT_INTERVAL == 0
                {
                    return current_header.bits;
                }

                // Stop if we reach the initial header.
                if current_hash == initial_header_hash {
                    break;
                }

                // Traverse to the previous header.
                let prev_blockhash = current_header.prev_blockhash;
                current_header = store
                    .get_with_block_hash(&prev_blockhash)
                    .expect("previous header should be in the header store");
                // Update the current height and hash.
                current_height -= 1;
                current_hash = prev_blockhash;
            }
            pow_limit_bits
        }
        Network::Bitcoin | Network::Signet => pow_limit_bits,
    }
}

/// This function returns the difficult target to be used for the current
/// header given the previous header
fn compute_next_difficulty(
    network: &Network,
    store: &impl HeaderStore,
    prev_header: &Header,
    prev_height: BlockHeight,
) -> CompactTarget {
    // Difficulty is adjusted only once in every interval of 2 weeks (2016 blocks)
    // If an interval boundary is not reached, then previous difficulty target is
    // returned Regtest network doesn't adjust PoW difficult levels. For
    // regtest, simply return the previous difficulty target

    let height = prev_height + 1;
    if height % DIFFICULTY_ADJUSTMENT_INTERVAL != 0 || no_pow_retargeting(network) {
        return prev_header.bits;
    }

    // Computing the `last_adjustment_header`.
    // `last_adjustment_header` is the last header with height multiple of 2016
    let last_adjustment_height = if height < DIFFICULTY_ADJUSTMENT_INTERVAL {
        0
    } else {
        height - DIFFICULTY_ADJUSTMENT_INTERVAL
    };
    let last_adjustment_header = store
        .get_with_height(last_adjustment_height)
        .expect("Last adjustment header must exist");
    let last_adjustment_time = last_adjustment_header.time;

    // Computing the time interval between the last adjustment header time and
    // current time. The expected value actual_interval is 2 weeks assuming
    // the expected block time is 10 mins. But most of the time, the
    // actual_interval will deviate slightly from 2 weeks. Our goal is to
    // readjust the difficulty target so that the expected time taken for the next
    // 2016 blocks is again 2 weeks.
    // IMPORTANT: The bitcoin protocol allows for a roughly 3-hour window around
    // timestamp (1 hour in the past, 2 hours in the future) meaning that
    // the actual_interval can be negative on testnet networks.
    let actual_interval = (prev_header.time as i64) - (last_adjustment_time as i64);

    // The target_adjustment_interval_time is 2 weeks of time expressed in seconds
    let target_adjustment_interval_time = (DIFFICULTY_ADJUSTMENT_INTERVAL * TEN_MINUTES) as i64;

    // Adjusting the actual_interval to [0.5 week, 8 week] range in case the
    // actual_interval deviates too much from the expected 2 weeks.
    let adjusted_interval = actual_interval.clamp(
        target_adjustment_interval_time / 4,
        target_adjustment_interval_time * 4,
    ) as u32;

    // Computing new difficulty target.
    // new difficulty target = old difficult target * (adjusted_interval /
    // 2_weeks);
    let mut target = prev_header.target();
    target = target.mul_u32(adjusted_interval);
    target = target / Uint256::from_u64(target_adjustment_interval_time as u64).unwrap();

    // Adjusting the newly computed difficulty target so that it doesn't exceed the
    // max_difficulty_target limit
    target = Uint256::min(target, max_target(network));

    // Converting the target (Uint256) into a 32 bit representation used by Bitcoin
    Header::compact_target_from_u256(&target)
}

#[cfg(test)]
mod test {

    use std::{collections::HashMap, path::PathBuf, str::FromStr};

    use bitcoin::{consensus::deserialize, hashes::hex::FromHex, TxMerkleNode};
    use csv::Reader;
    use proptest::prelude::*;

    use super::*;
    use crate::constants::test::{
        MAINNET_HEADER_586656, MAINNET_HEADER_705600, MAINNET_HEADER_705601, MAINNET_HEADER_705602,
        TESTNET_HEADER_2132555, TESTNET_HEADER_2132556,
    };

    const MOCK_CURRENT_TIME: u64 = 2_634_590_600;

    #[derive(Clone)]
    struct StoredHeader {
        header: Header,
        height: BlockHeight,
    }

    struct SimpleHeaderStore {
        headers: HashMap<BlockHash, StoredHeader>,
        height: BlockHeight,
        tip_hash: BlockHash,
        initial_hash: BlockHash,
    }

    impl SimpleHeaderStore {
        fn new(initial_header: Header, height: BlockHeight) -> Self {
            let initial_hash = initial_header.block_hash();
            let tip_hash = initial_header.block_hash();
            let mut headers = HashMap::new();
            headers.insert(
                initial_hash,
                StoredHeader {
                    header: initial_header,
                    height,
                },
            );

            Self {
                headers,
                height,
                tip_hash,
                initial_hash,
            }
        }

        fn add(&mut self, header: Header) {
            let prev = self
                .headers
                .get(&header.prev_blockhash)
                .expect("prev hash missing");
            let stored_header = StoredHeader {
                header,
                height: prev.height + 1,
            };

            self.height = stored_header.height;
            self.headers.insert(header.block_hash(), stored_header);
            self.tip_hash = header.block_hash();
        }
    }

    impl HeaderStore for SimpleHeaderStore {
        fn get_with_block_hash(&self, hash: &BlockHash) -> Option<Header> {
            self.headers.get(hash).map(|stored| stored.header)
        }

        fn get_with_height(&self, height: u32) -> Option<Header> {
            let blocks_to_traverse = self.height - height;
            let mut header = self.headers.get(&self.tip_hash).unwrap().header;
            for _ in 0..blocks_to_traverse {
                header = self.headers.get(&header.prev_blockhash).unwrap().header;
            }
            Some(header)
        }

        fn height(&self) -> u32 {
            self.height
        }

        fn get_initial_hash(&self) -> BlockHash {
            self.initial_hash
        }
    }

    fn deserialize_header(encoded_bytes: &str) -> Header {
        let bytes = Vec::from_hex(encoded_bytes).expect("failed to decoded bytes");
        deserialize(bytes.as_slice()).expect("failed to deserialize")
    }

    /// This function reads `num_headers` headers from `tests/data/headers.csv`
    /// and returns them.
    fn get_bitcoin_headers() -> Vec<Header> {
        let rdr = Reader::from_path(
            PathBuf::from(std::env::var("CARGO_MANIFEST_DIR").unwrap())
                .join("tests/data/headers.csv"),
        );
        assert!(rdr.is_ok(), "Unable to find blockchain_headers.csv file");
        let mut rdr = rdr.unwrap();
        let mut headers = vec![];
        for result in rdr.records() {
            let record = result.unwrap();
            let header = Header {
                version: i32::from_str_radix(record.get(0).unwrap(), 16).unwrap(),
                prev_blockhash: BlockHash::from_str(record.get(1).unwrap()).unwrap(),
                merkle_root: TxMerkleNode::from_str(record.get(2).unwrap()).unwrap(),
                time: u32::from_str_radix(record.get(3).unwrap(), 16).unwrap(),
                bits: u32::from_str_radix(record.get(4).unwrap(), 16).unwrap(),
                nonce: u32::from_str_radix(record.get(5).unwrap(), 16).unwrap(),
            };
            headers.push(header);
        }
        headers
    }

    #[test]
    fn test_simple_mainnet() {
        let header_705600 = deserialize_header(MAINNET_HEADER_705600);
        let header_705601 = deserialize_header(MAINNET_HEADER_705601);
        let store = SimpleHeaderStore::new(header_705600, 705_600);
        let result = validate_header(&Network::Bitcoin, &store, &header_705601, MOCK_CURRENT_TIME);
        assert!(result.is_ok());
    }

    #[test]
    fn test_simple_testnet() {
        let header_2132555 = deserialize_header(TESTNET_HEADER_2132555);
        let header_2132556 = deserialize_header(TESTNET_HEADER_2132556);
        let store = SimpleHeaderStore::new(header_2132555, 2_132_555);
        let result = validate_header(
            &Network::Testnet,
            &store,
            &header_2132556,
            MOCK_CURRENT_TIME,
        );
        assert!(result.is_ok());
    }

    #[test]
    fn test_is_header_valid() {
        let header_586656 = deserialize_header(MAINNET_HEADER_586656);
        let mut store = SimpleHeaderStore::new(header_586656, 586_656);
        let headers = get_bitcoin_headers();
        for (i, header) in headers.iter().enumerate() {
            let result = validate_header(&Network::Bitcoin, &store, header, MOCK_CURRENT_TIME);
            assert!(
                result.is_ok(),
                "Failed to validate header on line {}: {:?}",
                i,
                result
            );
            store.add(*header);
        }
    }

    #[test]
    fn test_timestamp_is_less_than_2h_in_future() {
        // Time is represented as the number of seconds after 01.01.1970 00:00.
        // Hence, if block time is 10 seconds after that time,
        // 'timestamp_is_less_than_2h_in_future' should return true.

        assert!(timestamp_is_less_than_2h_in_future(10, MOCK_CURRENT_TIME).is_ok());

        assert!(timestamp_is_less_than_2h_in_future(
            MOCK_CURRENT_TIME - ONE_HOUR,
            MOCK_CURRENT_TIME
        )
        .is_ok());

        assert!(timestamp_is_less_than_2h_in_future(MOCK_CURRENT_TIME, MOCK_CURRENT_TIME).is_ok());

        assert!(timestamp_is_less_than_2h_in_future(
            MOCK_CURRENT_TIME + ONE_HOUR,
            MOCK_CURRENT_TIME
        )
        .is_ok());

        assert!(timestamp_is_less_than_2h_in_future(
            MOCK_CURRENT_TIME + 2 * ONE_HOUR - 5,
            MOCK_CURRENT_TIME
        )
        .is_ok());

        // 'timestamp_is_less_than_2h_in_future' should return false
        // because the time is more than 2 hours from the current time.
        assert_eq!(
            timestamp_is_less_than_2h_in_future(
                MOCK_CURRENT_TIME + 2 * ONE_HOUR + 10,
                MOCK_CURRENT_TIME
            ),
            Err(ValidateHeaderError::HeaderIsTooFarInFuture {
                block_time: MOCK_CURRENT_TIME + 2 * ONE_HOUR + 10,
                max_allowed_time: MOCK_CURRENT_TIME + 2 * ONE_HOUR
            })
        );
    }

    #[test]
    fn test_is_timestamp_valid() {
        let header_705600 = deserialize_header(MAINNET_HEADER_705600);
        let header_705601 = deserialize_header(MAINNET_HEADER_705601);
        let header_705602 = deserialize_header(MAINNET_HEADER_705602);
        let mut store = SimpleHeaderStore::new(header_705600, 705_600);
        store.add(header_705601);
        store.add(header_705602);

        let mut header = Header {
            version: 0x20800004,
            prev_blockhash: BlockHash::from_hex(
                "00000000000000000001eea12c0de75000c2546da22f7bf42d805c1d2769b6ef",
            )
            .unwrap(),
            merkle_root: TxMerkleNode::from_hex(
                "c120ff2ae1363593a0b92e0d281ec341a0cc989b4ee836dc3405c9f4215242a6",
            )
            .unwrap(),
            time: 1634590600,
            bits: 0x170e0408,
            nonce: 0xb48e8b0a,
        };
        assert!(is_timestamp_valid(&store, &header, MOCK_CURRENT_TIME).is_ok());

        // Monday, October 18, 2021 20:26:40
        header.time = 1634588800;
        assert!(matches!(
            is_timestamp_valid(&store, &header, MOCK_CURRENT_TIME),
            Err(ValidateHeaderError::HeaderIsOld)
        ));

        let result = validate_header(&Network::Bitcoin, &store, &header, MOCK_CURRENT_TIME);
        assert!(matches!(result, Err(ValidateHeaderError::HeaderIsOld)));

        header.time = (MOCK_CURRENT_TIME - ONE_HOUR) as u32;

        assert!(is_timestamp_valid(&store, &header, MOCK_CURRENT_TIME).is_ok());

        header.time = (MOCK_CURRENT_TIME + 2 * ONE_HOUR + 10) as u32;
        assert_eq!(
            is_timestamp_valid(&store, &header, MOCK_CURRENT_TIME),
            Err(ValidateHeaderError::HeaderIsTooFarInFuture {
                block_time: header.time as u64,
                max_allowed_time: MOCK_CURRENT_TIME + 2 * ONE_HOUR
            })
        );

        let result = validate_header(&Network::Bitcoin, &store, &header, MOCK_CURRENT_TIME);
        assert_eq!(
            result,
            Err(ValidateHeaderError::HeaderIsTooFarInFuture {
                block_time: header.time as u64,
                max_allowed_time: MOCK_CURRENT_TIME + 2 * ONE_HOUR,
            })
        );
    }

    #[test]
    fn test_is_header_valid_missing_prev_header() {
        let header_705600 = deserialize_header(MAINNET_HEADER_705600);
        let header_705602 = deserialize_header(MAINNET_HEADER_705602);
        let store = SimpleHeaderStore::new(header_705600, 705_600);
        let result = validate_header(&Network::Bitcoin, &store, &header_705602, MOCK_CURRENT_TIME);
        assert!(matches!(
            result,
            Err(ValidateHeaderError::PrevHeaderNotFound)
        ));
    }

    #[test]
    fn test_is_header_valid_invalid_header_target() {
        let header_705600 = deserialize_header(MAINNET_HEADER_705600);
        let mut header = deserialize_header(MAINNET_HEADER_705601);
        header.bits = pow_limit_bits(&Network::Bitcoin);
        let store = SimpleHeaderStore::new(header_705600, 705_600);
        let result = validate_header(&Network::Bitcoin, &store, &header, MOCK_CURRENT_TIME);
        assert!(matches!(
            result,
            Err(ValidateHeaderError::InvalidPoWForHeaderTarget)
        ));
    }

    #[test]
    fn test_is_header_valid_invalid_computed_target() {
        let pow_bitcoin = pow_limit_bits(&Network::Bitcoin);
        let pow_regtest = pow_limit_bits(&Network::Regtest);
        let h0 = genesis_header(pow_bitcoin);
        let h1 = next_block_header(h0, pow_regtest);
        let h2 = next_block_header(h1, pow_regtest);
        let h3 = next_block_header(h2, pow_regtest);
        let mut store = SimpleHeaderStore::new(h0, 0);
        store.add(h1);
        store.add(h2);
        let result = validate_header(&Network::Regtest, &store, &h3, MOCK_CURRENT_TIME);
        assert!(matches!(
            result,
            Err(ValidateHeaderError::InvalidPoWForComputedTarget)
        ));
    }

    #[test]
    fn test_is_header_valid_target_difficulty_above_max() {
        let header_705600 = deserialize_header(MAINNET_HEADER_705600);
        let mut header = deserialize_header(MAINNET_HEADER_705601);
        header.bits = pow_limit_bits(&Network::Regtest);
        let store = SimpleHeaderStore::new(header_705600, 705_600);
        let result = validate_header(&Network::Bitcoin, &store, &header, MOCK_CURRENT_TIME);
        assert!(matches!(
            result,
            Err(ValidateHeaderError::TargetDifficultyAboveMax)
        ));
    }

    fn test_next_targets(network: Network, headers_path: &str, up_to_height: usize) {
        use bitcoin::consensus::Decodable;
        use std::io::BufRead;
        let file = std::fs::File::open(
            PathBuf::from(std::env::var("CARGO_MANIFEST_DIR").unwrap()).join(headers_path),
        )
        .unwrap();

        let rdr = std::io::BufReader::new(file);

        println!("Loading headers...");
        let mut headers = vec![];
        for line in rdr.lines() {
            let header = line.unwrap();
            // If this line fails make sure you install git-lfs.
            let header = hex::decode(header.trim()).unwrap();
            let header = Header::consensus_decode(header.as_slice()).unwrap();
            headers.push(header);
        }

        println!("Creating header store...");
        let mut store = SimpleHeaderStore::new(headers[0], 0);
        for header in headers[1..].iter() {
            store.add(*header);
        }

        println!("Verifying next targets...");
        proptest!(|(i in 0..up_to_height)| {
            // Compute what the target of the next header should be.
            let expected_next_target =
                get_next_target(&network, &store, &headers[i], i as u32, headers[i + 1].time);

            // Assert that the expected next target matches the next header's target.
            assert_eq!(
                expected_next_target,
                Header::u256_from_compact_target(headers[i + 1].bits)
            );
        });
    }

    #[test]
    fn mainnet_next_targets() {
        test_next_targets(
            Network::Bitcoin,
            "tests/data/block_headers_mainnet.csv",
            700_000,
        );
    }

    #[test]
    fn testnet_next_targets() {
        test_next_targets(
            Network::Testnet,
            "tests/data/block_headers_testnet.csv",
            2_400_000,
        );
    }

    fn genesis_header(bits: u32) -> Header {
        Header {
            version: 1,
            prev_blockhash: Default::default(),
            merkle_root: Default::default(),
            time: 1296688602,
            bits,
            nonce: 0,
        }
    }

    fn next_block_header(prev: Header, bits: u32) -> Header {
        Header {
            prev_blockhash: prev.block_hash(),
            time: prev.time + TEN_MINUTES,
            bits,
            ..prev
        }
    }

    /// Creates a chain of headers with the given length and
    /// proof of work for the first header.
    fn create_chain(
        network: &Network,
        initial_pow: u32,
        chain_length: u32,
    ) -> (SimpleHeaderStore, Header) {
        let pow_limit = pow_limit_bits(network);
        let h0 = genesis_header(initial_pow);
        let mut store = SimpleHeaderStore::new(h0, 0);
        let mut last_header = h0;

        for _ in 1..chain_length {
            let new_header = next_block_header(last_header, pow_limit);
            store.add(new_header);
            last_header = new_header;
        }

        (store, last_header)
    }

    #[test]
    fn test_next_target_regtest() {
        // This test checks the chain of headers of different lengths
        // with non-limit PoW in the first block header and PoW limit
        // in all the other headers.
        // Expect difficulty to be equal to the non-limit PoW.

        // Arrange.
        let network = Network::Regtest;
        let expected_pow = 7; // Some non-limit PoW, the actual value is not important.
        for chain_length in 1..10 {
            let (store, last_header) = create_chain(&network, expected_pow, chain_length);
            assert_eq!(store.height() + 1, chain_length);
            // Act.
            let target = get_next_target(
                &network,
                &store,
                &last_header,
                chain_length - 1,
                last_header.time + TEN_MINUTES,
            );
            // Assert.
            assert_eq!(target, Header::u256_from_compact_target(expected_pow));
        }
    }

    #[test]
    fn test_compute_next_difficulty_for_backdated_blocks() {
        // Arrange: Set up the test network and parameters
        let network = Network::Testnet;
        let chain_length = DIFFICULTY_ADJUSTMENT_INTERVAL - 1; // To trigger the difficulty adjustment.
        let genesis_difficulty = 486604799;

        // Create the genesis header and initialize the header store
        let genesis_header = genesis_header(genesis_difficulty);
        let mut store = SimpleHeaderStore::new(genesis_header, 0);
        let mut last_header = genesis_header;
        for _ in 1..chain_length {
            let new_header = Header {
                prev_blockhash: last_header.block_hash(),
                time: last_header.time - 1, // Each new block is 1 second earlier
                ..last_header
            };
            store.add(new_header);
            last_header = new_header;
        }

        // Act.
        let difficulty = compute_next_difficulty(&network, &store, &last_header, chain_length);

        // Assert.
        assert_eq!(difficulty, 473956288);
    }
}<|MERGE_RESOLUTION|>--- conflicted
+++ resolved
@@ -1,8 +1,4 @@
-<<<<<<< HEAD
-use bitcoin::{Target, CompactTarget, BlockHash, block::Header, Network};
-=======
-use bitcoin::{util::uint::Uint256, BlockHash, BlockHeader as Header, Network};
->>>>>>> 32c70fa3
+use bitcoin::{block::Header, BlockHash, CompactTarget, Network, Target};
 
 use crate::{
     constants::{
@@ -155,7 +151,7 @@
     timestamp: u32,
 ) -> Target {
     match network {
-        Network::Testnet |Network::Testnet4 | Network::Regtest => {
+        Network::Testnet | Network::Testnet4 | Network::Regtest => {
             if (prev_height + 1) % DIFFICULTY_ADJUSTMENT_INTERVAL != 0 {
                 // This if statements is reached only for Regtest and Testnet networks
                 // Here is the quote from "https://en.bitcoin.it/wiki/Testnet"
