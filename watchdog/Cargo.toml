[package]
name = "watchdog"
version = "0.1.0"
edition = "2018"

# See more keys and their definitions at https://doc.rust-lang.org/cargo/reference/manifest.html

[[bin]]
name = "watchdog"
path = "src/main.rs"

[dependencies]
async-trait = "0.1.67"
candid = { workspace = true }
futures = { workspace = true }
hex = { workspace = true }
ic-btc-interface = { workspace = true }
ic-cdk = { workspace = true }
ic-cdk-macros = { workspace = true }
ic-cdk-timers = "0.1"
ic-http = { workspace = true }
ic-metrics-encoder = { workspace = true }
regex = "1.7.0"
serde = { workspace = true, features = ["derive"] }
serde_bytes = { workspace = true }
serde_json = { workspace = true }

[dev-dependencies]
<<<<<<< HEAD
tokio = { workspace = true }
assert-json-diff = "2.0.2"
candid_parser = { workspace = true }
=======
assert-json-diff = "2.0.2"
tokio = { workspace = true }
>>>>>>> c48571b0
<|MERGE_RESOLUTION|>--- conflicted
+++ resolved
@@ -26,11 +26,6 @@
 serde_json = { workspace = true }
 
 [dev-dependencies]
-<<<<<<< HEAD
-tokio = { workspace = true }
 assert-json-diff = "2.0.2"
 candid_parser = { workspace = true }
-=======
-assert-json-diff = "2.0.2"
-tokio = { workspace = true }
->>>>>>> c48571b0
+tokio = { workspace = true }