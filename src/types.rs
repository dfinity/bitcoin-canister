//! Types that are private to the crate.
use crate::state::UTXO_KEY_SIZE;
use bitcoin::{
    hashes::Hash, BlockHash as BitcoinBlockHash, Network as BitcoinNetwork,
    OutPoint as BitcoinOutPoint, TxOut as BitcoinTxOut,
};
use candid::CandidType;
use ic_btc_types::{Address, Height};
use serde::{Deserialize, Serialize};
use serde_bytes::ByteBuf;
use std::convert::TryInto;

/// The payload used to initialize the canister.
#[derive(CandidType, Deserialize)]
pub struct InitPayload {
    pub stability_threshold: u128,
    pub network: Network,
}

/// A reference to a transaction output.
#[derive(
    CandidType, Clone, Debug, Deserialize, PartialEq, Eq, Hash, Ord, PartialOrd, Serialize,
)]
pub struct OutPoint {
    #[serde(with = "serde_bytes")]
    pub txid: Vec<u8>,
    pub vout: u32,
}

impl OutPoint {
    pub fn new(txid: Vec<u8>, vout: u32) -> Self {
        Self { txid, vout }
    }
}

impl From<&BitcoinOutPoint> for OutPoint {
    fn from(bitcoin_outpoint: &BitcoinOutPoint) -> Self {
        Self {
            txid: bitcoin_outpoint.txid.to_vec(),
            vout: bitcoin_outpoint.vout,
        }
    }
}

/// A Bitcoin transaction's output.
#[derive(Ord, PartialOrd, Eq, PartialEq, Clone, Debug, Serialize, Deserialize)]
pub struct TxOut {
    pub value: u64,
    pub script_pubkey: Vec<u8>,
}

impl From<&BitcoinTxOut> for TxOut {
    fn from(bitcoin_txout: &BitcoinTxOut) -> Self {
        Self {
            value: bitcoin_txout.value,
            script_pubkey: bitcoin_txout.script_pubkey.to_bytes(),
        }
    }
}

#[derive(CandidType, Clone, Copy, Debug, Eq, PartialEq, Hash, Serialize, Deserialize)]
pub enum Network {
    #[serde(rename = "mainnet")]
    Mainnet,
    #[serde(rename = "testnet")]
    Testnet,
    #[serde(rename = "regtest")]
    Regtest,
}

#[allow(clippy::from_over_into)]
impl Into<BitcoinNetwork> for Network {
    fn into(self) -> BitcoinNetwork {
        match self {
            Network::Mainnet => BitcoinNetwork::Bitcoin,
            Network::Testnet => BitcoinNetwork::Testnet,
            Network::Regtest => BitcoinNetwork::Regtest,
        }
    }
}

/// Used to signal the cut-off point for returning chunked UTXOs results.
pub struct Page {
    pub tip_block_hash: BitcoinBlockHash,
    pub height: Height,
    pub outpoint: OutPoint,
}

impl Page {
    pub fn to_bytes(&self) -> Vec<u8> {
        vec![
            self.tip_block_hash.to_vec(),
            self.height.to_bytes(),
            OutPoint::to_bytes(&self.outpoint),
        ]
        .into_iter()
        .flatten()
        .collect()
    }

    pub fn from_bytes(mut bytes: Vec<u8>) -> Result<Self, String> {
        // The first 32 bytes represent the encoded `BlockHash`, the next 4 the
        // `Height` and the remaining the encoded `OutPoint`.
        let height_offset = 32;
        let outpoint_offset = 36;
        let outpoint_bytes = bytes.split_off(outpoint_offset);
        let height_bytes = bytes.split_off(height_offset);

        let tip_block_hash = BitcoinBlockHash::from_hash(
            Hash::from_slice(&bytes)
                .map_err(|err| format!("Could not parse tip block hash: {}", err))?,
        );
        // The height is parsed from bytes that are given by the user, so ensure
        // that any errors are handled gracefully instead of using
        // `Height::from_bytes` that can panic.
        let height = u32::from_be_bytes(
            height_bytes
                .into_iter()
                .map(|byte| byte ^ 255)
                .collect::<Vec<_>>()
                .try_into()
                .map_err(|err| format!("Could not parse page height: {:?}", err))?,
        );
        Ok(Page {
            tip_block_hash,
            height,
            outpoint: OutPoint::from_bytes(outpoint_bytes),
        })
    }
}

/// A trait with convencience methods for storing an element into a stable structure.
pub trait Storable {
    fn to_bytes(&self) -> Vec<u8>;

    fn from_bytes(bytes: Vec<u8>) -> Self;
}

impl Storable for OutPoint {
    fn to_bytes(&self) -> Vec<u8> {
        let mut v: Vec<u8> = self.txid.clone(); // Store the txid (32 bytes)
        v.append(&mut self.vout.to_le_bytes().to_vec()); // Then the vout (4 bytes)

        // An outpoint is always exactly to the key size (36 bytes).
        assert_eq!(v.len(), UTXO_KEY_SIZE as usize);

        v
    }

    fn from_bytes(bytes: Vec<u8>) -> Self {
        assert_eq!(bytes.len(), 36);
        OutPoint {
            txid: bytes[..32].to_vec(),
            vout: u32::from_le_bytes(bytes[32..36].try_into().unwrap()),
        }
    }
}

impl Storable for (TxOut, Height) {
    fn to_bytes(&self) -> Vec<u8> {
        vec![
            self.1.to_le_bytes().to_vec(),       // Store the height (4 bytes)
            self.0.value.to_le_bytes().to_vec(), // Then the value (8 bytes)
            self.0.script_pubkey.clone(),        // Then the script (size varies)
        ]
        .into_iter()
        .flatten()
        .collect()
    }

    fn from_bytes(mut bytes: Vec<u8>) -> Self {
        let height = u32::from_le_bytes(bytes[..4].try_into().unwrap());
        let value = u64::from_le_bytes(bytes[4..12].try_into().unwrap());
        (
            TxOut {
                value,
                script_pubkey: bytes.split_off(12),
            },
            height,
        )
    }
}

impl Storable for Address {
    fn to_bytes(&self) -> Vec<u8> {
        let mut bytes = vec![self
            .len()
            .try_into()
            .expect("Address length must be <= 255")];
        bytes.append(&mut self.as_bytes().to_vec());
        bytes
    }

    fn from_bytes(bytes: Vec<u8>) -> Self {
        let address_len = bytes[0] as usize;
        String::from_utf8(bytes[1..address_len + 1].to_vec()).expect("Loading address cannot fail.")
    }
}

impl Storable for (Address, Height, OutPoint) {
    fn to_bytes(&self) -> Vec<u8> {
        vec![
            Address::to_bytes(&self.0),
            self.1.to_bytes(),
            OutPoint::to_bytes(&self.2),
        ]
        .into_iter()
        .flatten()
        .collect()
    }

    fn from_bytes(mut bytes: Vec<u8>) -> Self {
        let address_len = bytes[0] as usize;
        let height_offset = address_len + 1;
        let outpoint_offset = address_len + 5;
        let outpoint_bytes = bytes.split_off(outpoint_offset);
        let height_bytes = bytes.split_off(height_offset);

        (
            Address::from_bytes(bytes),
            Height::from_bytes(height_bytes),
            OutPoint::from_bytes(outpoint_bytes),
        )
    }
}

impl Storable for Height {
    fn to_bytes(&self) -> Vec<u8> {
        // The height is represented as an XOR'ed big endian byte array
        // so that stored entries are sorted in descending height order.
        self.to_be_bytes().iter().map(|byte| byte ^ 255).collect()
    }

    fn from_bytes(bytes: Vec<u8>) -> Self {
        u32::from_be_bytes(
            bytes
                .into_iter()
                .map(|byte| byte ^ 255)
                .collect::<Vec<_>>()
                .try_into()
                .expect("height_bytes must of length 4"),
        )
    }
}

impl Storable for (Height, OutPoint) {
    fn to_bytes(&self) -> Vec<u8> {
        vec![self.0.to_bytes(), OutPoint::to_bytes(&self.1)]
            .into_iter()
            .flatten()
            .collect()
    }

    fn from_bytes(mut bytes: Vec<u8>) -> Self {
        let outpoint_offset = 4;
        let outpoint_bytes = bytes.split_off(outpoint_offset);

        (
            Height::from_bytes(bytes),
            OutPoint::from_bytes(outpoint_bytes),
        )
    }
}

// A blob representing a block in the standard bitcoin format.
type BlockBlob = Vec<u8>;

// A blob representing a block header in the standard bitcoin format.
type BlockHeaderBlob = Vec<u8>;

<<<<<<< HEAD
/// A request to retrieve more blocks from the Bitcoin network.
#[derive(CandidType, Clone, Debug, PartialEq, Eq)]
pub struct GetSuccessorsRequest {
    pub anchor: Vec<u8>,
    pub processed_block_hashes: Vec<Vec<u8>>,
=======
// A blob representing a block hash.
type BlockHash = Vec<u8>;

/// A request to retrieve more blocks from the Bitcoin network.
#[derive(CandidType, Clone, Debug, PartialEq, Eq)]
pub struct GetSuccessorsRequest {
    pub anchor: BlockHash,
    pub processed_block_hashes: Vec<BlockHash>,
>>>>>>> d00480b8
}

/// A response containing new successor blocks from the Bitcoin network.
#[derive(CandidType, Clone, Debug, Default, Deserialize, Hash, PartialEq, Eq)]
pub struct GetSuccessorsResponse {
    pub blocks: Vec<BlockBlob>,
    pub next: Vec<BlockHeaderBlob>,
}

<<<<<<< HEAD
#[derive(CandidType, Debug, Deserialize, PartialEq)]
pub struct GetBalanceRequest {
    pub address: Address,
    pub min_confirmations: Option<u32>,
}

=======
>>>>>>> d00480b8
type HeaderField = (String, String);

#[derive(Clone, Debug, CandidType, Deserialize)]
pub struct HttpRequest {
    pub method: String,
    pub url: String,
    pub headers: Vec<(String, String)>,
    pub body: ByteBuf,
}

#[derive(Clone, Debug, CandidType, Deserialize)]
pub struct HttpResponse {
    pub status_code: u16,
    pub headers: Vec<HeaderField>,
    pub body: ByteBuf,
}<|MERGE_RESOLUTION|>--- conflicted
+++ resolved
@@ -268,13 +268,6 @@
 // A blob representing a block header in the standard bitcoin format.
 type BlockHeaderBlob = Vec<u8>;
 
-<<<<<<< HEAD
-/// A request to retrieve more blocks from the Bitcoin network.
-#[derive(CandidType, Clone, Debug, PartialEq, Eq)]
-pub struct GetSuccessorsRequest {
-    pub anchor: Vec<u8>,
-    pub processed_block_hashes: Vec<Vec<u8>>,
-=======
 // A blob representing a block hash.
 type BlockHash = Vec<u8>;
 
@@ -283,7 +276,6 @@
 pub struct GetSuccessorsRequest {
     pub anchor: BlockHash,
     pub processed_block_hashes: Vec<BlockHash>,
->>>>>>> d00480b8
 }
 
 /// A response containing new successor blocks from the Bitcoin network.
@@ -293,15 +285,12 @@
     pub next: Vec<BlockHeaderBlob>,
 }
 
-<<<<<<< HEAD
 #[derive(CandidType, Debug, Deserialize, PartialEq)]
 pub struct GetBalanceRequest {
     pub address: Address,
     pub min_confirmations: Option<u32>,
 }
 
-=======
->>>>>>> d00480b8
 type HeaderField = (String, String);
 
 #[derive(Clone, Debug, CandidType, Deserialize)]
