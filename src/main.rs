--- conflicted
+++ resolved
@@ -1,5 +1,4 @@
 use bitcoin::{blockdata::constants::genesis_block, Network as BitcoinNetwork};
-<<<<<<< HEAD
 use ic_btc_canister::{state::State, store};
 use ic_btc_types::{GetBalanceError, GetUtxosError, GetUtxosResponse, UtxosFilter};
 use ic_cdk::api::stable::{StableReader, StableWriter};
@@ -42,14 +41,6 @@
             ciborium::de::from_reader(StableReader::default()).expect("failed to decode state"),
         );
     })
-=======
-use ic_btc_canister::{state::State, store, types::Network};
-use ic_btc_types::{GetBalanceError, GetUtxosError, GetUtxosResponse, UtxosFilter};
-use std::cell::RefCell;
-
-thread_local! {
-    pub static STATE: RefCell<State> = RefCell::new(State::new(1, Network::Testnet, genesis_block(BitcoinNetwork::Testnet)));
->>>>>>> f8043e28
 }
 
 fn main() {}
