<<<<<<< HEAD
use ic_btc_canister::{state::State, store};
=======
use bitcoin::{blockdata::constants::genesis_block, Network as BitcoinNetwork};
use ic_btc_canister::{
    state::State,
    store,
    types::{HttpRequest, HttpResponse, Network},
};
>>>>>>> fbfc2f29
use ic_btc_types::{GetBalanceError, GetUtxosError, GetUtxosResponse, UtxosFilter};
use ic_cdk_macros::query;
use serde_bytes::ByteBuf;
use std::cell::RefCell;

mod metrics;

thread_local! {
<<<<<<< HEAD
    pub static STATE: RefCell<Option<State>> = RefCell::new(None);
=======
    static STATE: RefCell<State> = RefCell::new(State::new(1, Network::Testnet, genesis_block(BitcoinNetwork::Testnet)));
}

pub fn with_state<R>(f: impl FnOnce(&State) -> R) -> R {
    STATE.with(|cell| f(&cell.borrow()))
>>>>>>> fbfc2f29
}

fn main() {}

// The maximum number of UTXOs that are allowed to be included in a single
// `GetUtxosResponse`.
//
// Given the size of a `Utxo` is 48 bytes, this means that the size of a single
// response can be ~500KiB (considering the size of remaining fields and
// potential overhead for the candid serialization). This is still quite below
// the max response payload size of 2MiB that the IC needs to respect.

// The value also conforms to the interface spec which requires that no more
// than 100_000 `Utxo`s are returned in a single response.
const MAX_UTXOS_PER_RESPONSE: usize = 10_000;

/// Retrieves the balance of the given Bitcoin address.
pub fn get_balance(
    state: &State,
    address: &str,
    min_confirmations: Option<u32>,
) -> Result<u64, GetBalanceError> {
    let min_confirmations = min_confirmations.unwrap_or(0);

    store::get_balance(state, address, min_confirmations)
}

pub fn get_utxos(
    state: &State,
    address: &str,
    filter: Option<UtxosFilter>,
) -> Result<GetUtxosResponse, GetUtxosError> {
    match filter {
        None => {
            // No filter is specified. Return all UTXOs for the address.
            store::get_utxos(state, address, 0, None, Some(MAX_UTXOS_PER_RESPONSE))
        }
        Some(UtxosFilter::MinConfirmations(min_confirmations)) => {
            // Return UTXOs with the requested number of confirmations.
            store::get_utxos(
                state,
                address,
                min_confirmations,
                None,
                Some(MAX_UTXOS_PER_RESPONSE),
            )
        }
        Some(UtxosFilter::Page(page)) => store::get_utxos(
            state,
            address,
            0,
            Some(page.to_vec()),
            Some(MAX_UTXOS_PER_RESPONSE),
        ),
    }
}
/*
pub fn send_transaction(
    state: &mut State,
    request: SendTransactionRequest,
) -> Result<(), SendTransactionError> {
    if Transaction::deserialize(&request.transaction).is_err() {
        return Err(SendTransactionError::MalformedTransaction);
    }

    match state
        .adapter_queues
        .push_request(BitcoinAdapterRequestWrapper::SendTransactionRequest(
            InternalSendTransactionRequest {
                transaction: request.transaction,
            },
        )) {
        Ok(()) => {}
        Err(_err @ BitcoinStateError::QueueFull { .. }) => {
            return Err(SendTransactionError::QueueFull);
        }
        // TODO(EXC-1098): Refactor the `push_request` method to not return these
        // errors to avoid this `unreachable` statement.
        Err(BitcoinStateError::FeatureNotEnabled)
        | Err(BitcoinStateError::NonMatchingResponse { .. }) => unreachable!(),
    }

    Ok(())
}*/

#[query]
pub fn http_request(req: HttpRequest) -> HttpResponse {
    let parts: Vec<&str> = req.url.split('?').collect();
    match parts[0] {
        "/metrics" => metrics::handle_metrics_request(),
        _ => HttpResponse {
            status_code: 404,
            headers: vec![],
            body: ByteBuf::from(String::from("Not found.")),
        },
    }
}

#[cfg(test)]
mod test {
    use super::*;
    use ic_btc_canister::types::Network;
    use bitcoin::{blockdata::constants::genesis_block, Block, Network as BitcoinNetwork};
    use ic_btc_test_utils::{
        random_p2pkh_address, random_p2tr_address, BlockBuilder, TransactionBuilder,
    };
    use ic_btc_types::{OutPoint, Utxo};

    // A default state to use for tests.
    fn default_state() -> State {
        State::new(1, Network::Regtest, genesis_block(BitcoinNetwork::Regtest))
    }

    #[test]
    fn get_utxos_from_existing_utxo_set() {
        for network in [
            (Network::Mainnet, BitcoinNetwork::Bitcoin),
            (Network::Regtest, BitcoinNetwork::Regtest),
            (Network::Testnet, BitcoinNetwork::Testnet),
        ]
        .iter()
        {
            // Generate an address.
            let address = random_p2pkh_address(network.1);

            // Create a genesis block where 1000 satoshis are given to the address.
            let coinbase_tx = TransactionBuilder::coinbase()
                .with_output(&address, 1000)
                .build();
            let genesis_block = BlockBuilder::genesis()
                .with_transaction(coinbase_tx.clone())
                .build();

            // Set the state.
            let state = State::new(0, network.0, genesis_block.clone());

            assert_eq!(
                get_utxos(&state, &address.to_string(), None),
                Ok(GetUtxosResponse {
                    utxos: vec![Utxo {
                        outpoint: OutPoint {
                            txid: coinbase_tx.txid().to_vec(),
                            vout: 0
                        },
                        value: 1000,
                        height: 0,
                    }],
                    tip_block_hash: genesis_block.block_hash().to_vec(),
                    tip_height: 0,
                    next_page: None,
                })
            );
        }
    }

    #[test]
    fn get_balance_malformed_address() {
        assert_eq!(
            get_balance(&default_state(), "not an address", None),
            Err(GetBalanceError::MalformedAddress)
        );
    }

    #[test]
    fn get_utxos_malformed_address() {
        assert_eq!(
            get_utxos(&default_state(), "not an address", None),
            Err(GetUtxosError::MalformedAddress)
        );
    }

    #[test]
    fn get_balance_test() {
        for network in [
            (Network::Mainnet, BitcoinNetwork::Bitcoin),
            (Network::Regtest, BitcoinNetwork::Regtest),
            (Network::Testnet, BitcoinNetwork::Testnet),
        ]
        .iter()
        {
            // Generate addresses.
            let address_1 = random_p2pkh_address(network.1);

            let address_2 = random_p2pkh_address(network.1);

            // Create a genesis block where 1000 satoshis are given to the address_1, followed
            // by a block where address_1 gives 1000 satoshis to address_2.
            let coinbase_tx = TransactionBuilder::coinbase()
                .with_output(&address_1, 1000)
                .build();
            let block_0 = BlockBuilder::genesis()
                .with_transaction(coinbase_tx.clone())
                .build();
            let tx = TransactionBuilder::new()
                .with_input(bitcoin::OutPoint::new(coinbase_tx.txid(), 0))
                .with_output(&address_2, 1000)
                .build();
            let block_1 = BlockBuilder::with_prev_header(block_0.header)
                .with_transaction(tx.clone())
                .build();

            // Set the state.
            let mut state = State::new(2, network.0, block_0);
            store::insert_block(&mut state, block_1).unwrap();

            // With up to one confirmation, expect address 2 to have a balance 1000, and
            // address 1 to have a balance of 0.
            for min_confirmations in [None, Some(0), Some(1)].iter() {
                assert_eq!(
                    get_balance(&state, &address_2.to_string(), *min_confirmations),
                    Ok(1000)
                );

                assert_eq!(
                    get_balance(&state, &address_1.to_string(), *min_confirmations),
                    Ok(0)
                );
            }

            // With two confirmations, expect address 2 to have a balance of 0, and address 1 to
            // have a balance of 1000.
            assert_eq!(get_balance(&state, &address_2.to_string(), Some(2)), Ok(0));
            assert_eq!(
                get_balance(&state, &address_1.to_string(), Some(2)),
                Ok(1000)
            );

            // With >= 2 confirmations, we should get an error as that's higher than
            // the chain's height.
            for i in 3..10 {
                assert_eq!(
                    get_balance(&state, &address_2.to_string(), Some(i)),
                    Err(GetBalanceError::MinConfirmationsTooLarge { given: i, max: 2 })
                );
                assert_eq!(
                    get_balance(&state, &address_1.to_string(), Some(i)),
                    Err(GetBalanceError::MinConfirmationsTooLarge { given: i, max: 2 })
                );
            }
        }
    }

    #[test]
    fn get_utxos_min_confirmations() {
        for network in [
            (Network::Mainnet, BitcoinNetwork::Bitcoin),
            (Network::Regtest, BitcoinNetwork::Regtest),
            (Network::Testnet, BitcoinNetwork::Testnet),
        ]
        .iter()
        {
            // Generate addresses.
            let address_1 = random_p2pkh_address(network.1);

            let address_2 = random_p2pkh_address(network.1);

            // Create a genesis block where 1000 satoshis are given to the address_1, followed
            // by a block where address_1 gives 1000 satoshis to address_2.
            let coinbase_tx = TransactionBuilder::coinbase()
                .with_output(&address_1, 1000)
                .build();
            let block_0 = BlockBuilder::genesis()
                .with_transaction(coinbase_tx.clone())
                .build();
            let tx = TransactionBuilder::new()
                .with_input(bitcoin::OutPoint::new(coinbase_tx.txid(), 0))
                .with_output(&address_2, 1000)
                .build();
            let block_1 = BlockBuilder::with_prev_header(block_0.header)
                .with_transaction(tx.clone())
                .build();

            // Set the state.
            let mut state = State::new(2, network.0, block_0.clone());
            store::insert_block(&mut state, block_1.clone()).unwrap();

            // With up to one confirmation, expect address 2 to have one UTXO, and
            // address 1 to have no UTXOs.
            for min_confirmations in [None, Some(0), Some(1)].iter() {
                assert_eq!(
                    get_utxos(
                        &state,
                        &address_2.to_string(),
                        min_confirmations.map(UtxosFilter::MinConfirmations),
                    ),
                    Ok(GetUtxosResponse {
                        utxos: vec![Utxo {
                            outpoint: OutPoint {
                                txid: tx.txid().to_vec(),
                                vout: 0,
                            },
                            value: 1000,
                            height: 1,
                        }],
                        tip_block_hash: block_1.block_hash().to_vec(),
                        tip_height: 1,
                        next_page: None,
                    })
                );

                assert_eq!(
                    get_utxos(
                        &state,
                        &address_1.to_string(),
                        min_confirmations.map(UtxosFilter::MinConfirmations),
                    ),
                    Ok(GetUtxosResponse {
                        utxos: vec![],
                        tip_block_hash: block_1.block_hash().to_vec(),
                        tip_height: 1,
                        next_page: None,
                    })
                );
            }

            // With two confirmations, expect address 2 to have no UTXOs, and address 1 to
            // have one UTXO.
            assert_eq!(
                get_utxos(
                    &state,
                    &address_2.to_string(),
                    Some(UtxosFilter::MinConfirmations(2))
                ),
                Ok(GetUtxosResponse {
                    utxos: vec![],
                    tip_block_hash: block_0.block_hash().to_vec(),
                    tip_height: 0,
                    next_page: None,
                })
            );
            assert_eq!(
                get_utxos(
                    &state,
                    &address_1.to_string(),
                    Some(UtxosFilter::MinConfirmations(2))
                ),
                Ok(GetUtxosResponse {
                    utxos: vec![Utxo {
                        outpoint: OutPoint {
                            txid: coinbase_tx.txid().to_vec(),
                            vout: 0,
                        },
                        value: 1000,
                        height: 0,
                    }],
                    tip_block_hash: block_0.block_hash().to_vec(),
                    tip_height: 0,
                    next_page: None,
                })
            );

            // With >= 2 confirmations, we should get an error as that's higher than
            // the chain's height.
            for i in 3..10 {
                assert_eq!(
                    get_utxos(
                        &state,
                        &address_2.to_string(),
                        Some(UtxosFilter::MinConfirmations(i))
                    ),
                    Err(GetUtxosError::MinConfirmationsTooLarge { given: i, max: 2 })
                );
                assert_eq!(
                    get_utxos(
                        &state,
                        &address_1.to_string(),
                        Some(UtxosFilter::MinConfirmations(i))
                    ),
                    Err(GetUtxosError::MinConfirmationsTooLarge { given: i, max: 2 })
                );
            }
        }
    }

    #[test]
    fn get_utxos_returns_results_in_descending_height_order() {
        for network in [
            (Network::Mainnet, BitcoinNetwork::Bitcoin),
            (Network::Regtest, BitcoinNetwork::Regtest),
            (Network::Testnet, BitcoinNetwork::Testnet),
        ]
        .iter()
        {
            // Generate addresses.
            let address_1 = random_p2tr_address(network.1);

            let address_2 = random_p2pkh_address(network.1);

            // Create a blockchain which alternates between giving some BTC to
            // address_1 and address_2 based on whether we're creating an even
            // or an odd height block.
            let num_blocks = 10;
            let mut prev_block: Option<Block> = None;
            let mut transactions = vec![];
            let mut blocks = vec![];
            for i in 0..num_blocks {
                let tx = if i % 2 == 0 {
                    TransactionBuilder::coinbase()
                        .with_output(&address_1, i + 1)
                        .build()
                } else {
                    TransactionBuilder::coinbase()
                        .with_output(&address_2, i + 1)
                        .build()
                };
                transactions.push(tx.clone());
                let block = match prev_block {
                    Some(b) => BlockBuilder::with_prev_header(b.header)
                        .with_transaction(tx.clone())
                        .build(),
                    None => BlockBuilder::genesis().with_transaction(tx.clone()).build(),
                };
                blocks.push(block.clone());
                prev_block = Some(block);
            }

            // Set the state.
            let mut state = State::new(2, network.0, blocks[0].clone());
            for block in blocks[1..].iter() {
                store::insert_block(&mut state, block.clone()).unwrap();
            }

            // We expect that address_1 has `Utxo`s on all even heights and
            // address_2 on all odd heights, both in descending order.
            let mut expected_utxos_address_1 = vec![];
            let mut expected_utxos_address_2 = vec![];
            for i in (0..num_blocks).rev() {
                let expected_utxo = Utxo {
                    outpoint: OutPoint {
                        txid: transactions[i as usize].txid().to_vec(),
                        vout: 0,
                    },
                    value: i + 1,
                    height: i as u32,
                };
                if i % 2 == 0 {
                    expected_utxos_address_1.push(expected_utxo)
                } else {
                    expected_utxos_address_2.push(expected_utxo);
                }
            }

            assert_eq!(
                get_utxos(&state, &address_1.to_string(), None,),
                Ok(GetUtxosResponse {
                    utxos: expected_utxos_address_1,
                    tip_block_hash: blocks.last().unwrap().block_hash().to_vec(),
                    tip_height: num_blocks as u32 - 1,
                    next_page: None,
                })
            );

            assert_eq!(
                get_utxos(&state, &address_2.to_string(), None,),
                Ok(GetUtxosResponse {
                    utxos: expected_utxos_address_2,
                    tip_block_hash: blocks.last().unwrap().block_hash().to_vec(),
                    tip_height: num_blocks as u32 - 1,
                    next_page: None,
                })
            );
        }
    }

    /*#[test]
    fn send_transaction_malformed_transaction() {
        assert_eq!(
            send_transaction(
                &mut default_state(),
                SendTransactionRequest {
                    transaction: vec![1, 2, 3],
                    network: BtcTypesNetwork::Testnet,
                }
            ),
            Err(SendTransactionError::MalformedTransaction)
        );
    }

    #[test]
    fn send_transaction_adds_request_to_adapter_queue() {
        let mut state = default_state();

        // Create a fake transaction that passes verification check.
        let tx = TransactionBuilder::coinbase()
            .with_output(&random_p2tr_address(Network::Testnet), 1_000)
            .build();

        assert_eq!(state.adapter_queues.num_requests(), 0);

        let _result = send_transaction(
            &mut state,
            SendTransactionRequest {
                transaction: tx.serialize(),
                network: BtcTypesNetwork::Testnet,
            },
        );

        assert_eq!(state.adapter_queues.num_requests(), 1);
    }*/

    #[test]
    fn support_taproot_addresses() {
        for network in [
            (Network::Mainnet, BitcoinNetwork::Bitcoin),
            (Network::Regtest, BitcoinNetwork::Regtest),
            (Network::Testnet, BitcoinNetwork::Testnet),
        ]
        .iter()
        {
            let address = random_p2tr_address(network.1);

            // Create a genesis block where 1000 satoshis are given to a taproot address.
            let coinbase_tx = TransactionBuilder::coinbase()
                .with_output(&address, 1000)
                .build();
            let block_0 = BlockBuilder::genesis()
                .with_transaction(coinbase_tx.clone())
                .build();

            let state = State::new(0, network.0, block_0.clone());

            // Assert that the UTXOs of the taproot address can be retrieved.
            assert_eq!(
                get_utxos(&state, &address.to_string(), None),
                Ok(GetUtxosResponse {
                    utxos: vec![Utxo {
                        outpoint: OutPoint {
                            txid: coinbase_tx.txid().to_vec(),
                            vout: 0,
                        },
                        value: 1000,
                        height: 0,
                    }],
                    tip_block_hash: block_0.block_hash().to_vec(),
                    tip_height: 0,
                    next_page: None,
                })
            );
        }
    }
}<|MERGE_RESOLUTION|>--- conflicted
+++ resolved
@@ -1,13 +1,8 @@
-<<<<<<< HEAD
-use ic_btc_canister::{state::State, store};
-=======
-use bitcoin::{blockdata::constants::genesis_block, Network as BitcoinNetwork};
 use ic_btc_canister::{
     state::State,
     store,
-    types::{HttpRequest, HttpResponse, Network},
+    types::{HttpRequest, HttpResponse},
 };
->>>>>>> fbfc2f29
 use ic_btc_types::{GetBalanceError, GetUtxosError, GetUtxosResponse, UtxosFilter};
 use ic_cdk_macros::query;
 use serde_bytes::ByteBuf;
@@ -16,15 +11,11 @@
 mod metrics;
 
 thread_local! {
-<<<<<<< HEAD
     pub static STATE: RefCell<Option<State>> = RefCell::new(None);
-=======
-    static STATE: RefCell<State> = RefCell::new(State::new(1, Network::Testnet, genesis_block(BitcoinNetwork::Testnet)));
 }
 
 pub fn with_state<R>(f: impl FnOnce(&State) -> R) -> R {
-    STATE.with(|cell| f(&cell.borrow()))
->>>>>>> fbfc2f29
+    STATE.with(|cell| f(cell.borrow().as_ref().expect("state not initialized")))
 }
 
 fn main() {}
@@ -126,8 +117,8 @@
 #[cfg(test)]
 mod test {
     use super::*;
+    use bitcoin::{blockdata::constants::genesis_block, Block, Network as BitcoinNetwork};
     use ic_btc_canister::types::Network;
-    use bitcoin::{blockdata::constants::genesis_block, Block, Network as BitcoinNetwork};
     use ic_btc_test_utils::{
         random_p2pkh_address, random_p2tr_address, BlockBuilder, TransactionBuilder,
     };
