--- conflicted
+++ resolved
@@ -119,87 +119,10 @@
     pub fn new(network: Network) -> Self {
         Self {
             utxos: Utxos::default(),
-<<<<<<< HEAD
             address_to_outpoints: init_address_outpoints(),
             network,
         }
     }
-
-    /*pub fn to_proto(&self) -> proto::UtxoSet {
-        proto::UtxoSet {
-            large_utxos: self
-                .utxos
-                .large_utxos
-                .iter()
-                .map(|(outpoint, (txout, height))| v1::Utxo {
-                    outpoint: Some(v1::OutPoint {
-                        txid: outpoint.txid.to_vec(),
-                        vout: outpoint.vout,
-                    }),
-                    txout: Some(v1::TxOut {
-                        value: txout.value,
-                        script_pubkey: txout.script_pubkey.to_bytes(),
-                    }),
-                    height: *height,
-                })
-                .collect(),
-            network: match self.network {
-                BitcoinNetwork::Bitcoin => 0,
-                BitcoinNetwork::Testnet => 1,
-                BitcoinNetwork::Signet => 2,
-                BitcoinNetwork::Regtest => 3,
-            },
-        }
-    }
-
-    pub fn from_proto(
-        utxos_proto: proto::UtxoSet,
-        small_utxos_memory: PageMapMemory,
-        medium_utxos_memory: PageMapMemory,
-        address_to_outpoints_memory: PageMapMemory,
-    ) -> Self {
-        let utxos = Utxos {
-            small_utxos: StableBTreeMap::load(small_utxos_memory),
-            medium_utxos: StableBTreeMap::load(medium_utxos_memory),
-            large_utxos: utxos_proto
-                .large_utxos
-                .into_iter()
-                .map(|utxo| {
-                    let outpoint = utxo
-                        .outpoint
-                        .map(|o| {
-                            OutPoint::new(
-                                Txid::from_hash(Hash::from_slice(&o.txid).unwrap()),
-                                o.vout,
-                            )
-                        })
-                        .unwrap();
-
-                    let tx_out = utxo
-                        .txout
-                        .map(|t| TxOut {
-                            value: t.value,
-                            script_pubkey: Script::from(t.script_pubkey),
-                        })
-                        .unwrap();
-
-                    (outpoint, (tx_out, utxo.height))
-                })
-                .collect(),
-        };
-
-        Self {
-            utxos,
-            address_to_outpoints: StableBTreeMap::load(address_to_outpoints_memory),
-            network: match utxos_proto.network {
-                0 => BitcoinNetwork::Bitcoin,
-                1 => BitcoinNetwork::Testnet,
-                2 => BitcoinNetwork::Signet,
-                3 => BitcoinNetwork::Regtest,
-                _ => panic!("Invalid network ID"),
-            },
-        }
-    }*/
 }
 
 fn init_address_outpoints() -> StableBTreeMap<RestrictedMemory<DefaultMemoryImpl>, Vec<u8>, Vec<u8>>
@@ -209,14 +132,4 @@
         MAX_ADDRESS_OUTPOINT_SIZE,
         0, // No values are stored in the map.
     )
-=======
-            address_to_outpoints: StableBTreeMap::new(
-                RestrictedMemory::new(DefaultMemoryImpl::default(), 2000..2999),
-                MAX_ADDRESS_OUTPOINT_SIZE,
-                0, // No values are stored in the map.
-            ),
-            network,
-        }
-    }
->>>>>>> f77fffd9
 }