--- conflicted
+++ resolved
@@ -239,30 +239,12 @@
     s.serialize_u8(n)*/
 }
 
-fn init_address_outpoints() -> StableBTreeMap<RestrictedMemory<DefaultMemoryImpl>, Vec<u8>, Vec<u8>>
-{
-    StableBTreeMap::init(
-        RestrictedMemory::new(DefaultMemoryImpl::default(), 2000..2999),
-        MAX_ADDRESS_OUTPOINT_SIZE,
-        0, // No values are stored in the map.
-    )
-}
-
 impl UtxoSet {
     pub fn new(network: Network) -> Self {
         Self {
             utxos: Utxos::default(),
-<<<<<<< HEAD
             address_to_outpoints: init_address_outpoints(),
             network,
-=======
-            address_to_outpoints: StableBTreeMap::new(
-                RestrictedMemory::new(DefaultMemoryImpl::default(), 2000..2999),
-                MAX_ADDRESS_OUTPOINT_SIZE,
-                0, // No values are stored in the map.
-            ),
-            network: network,
->>>>>>> f8043e28
         }
     }
 
@@ -341,4 +323,13 @@
             },
         }
     }*/
+}
+
+fn init_address_outpoints() -> StableBTreeMap<RestrictedMemory<DefaultMemoryImpl>, Vec<u8>, Vec<u8>>
+{
+    StableBTreeMap::init(
+        RestrictedMemory::new(DefaultMemoryImpl::default(), 2000..2999),
+        MAX_ADDRESS_OUTPOINT_SIZE,
+        0, // No values are stored in the map.
+    )
 }