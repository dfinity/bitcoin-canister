use bitcoin::blockdata::constants::genesis_block;
use bitcoin::{
<<<<<<< HEAD
    absolute::LockTime,
    block::{Header, Version},
    key::Keypair,
    secp256k1::Secp256k1,
    Address, Amount, Block as BitcoinBlock, BlockHash, CompressedPublicKey, Network, OutPoint,
    PublicKey, Script, Sequence, Target, Transaction, TxIn, TxMerkleNode, TxOut, Witness,
    XOnlyPublicKey,
=======
    hashes::Hash, secp256k1::Secp256k1, util::uint::Uint256, Address, Block as BitcoinBlock,
    BlockHash, BlockHeader as Header, KeyPair, Network, OutPoint, PublicKey, Script, Transaction,
    TxIn, TxMerkleNode, TxOut, WScriptHash, Witness, XOnlyPublicKey,
>>>>>>> 64f3183c
};
use ic_btc_types::Block;
use simple_rng::{fill_bytes, generate_keypair};
use std::str::FromStr;

mod simple_rng;

/// Generates a random P2PKH address.
pub fn random_p2pkh_address(network: Network) -> Address {
    let secp = Secp256k1::new();
    let (_, pk) = generate_keypair(&secp);

<<<<<<< HEAD
    Address::p2pkh(PublicKey::new(pk), network)
=======
    Address::p2pkh(&PublicKey::new(pk), network)
>>>>>>> 64f3183c
}

/// Generates a random P2SH address.
pub fn random_p2tr_address(network: Network) -> Address {
    let secp = Secp256k1::new();
    let (sk, _) = generate_keypair(&secp);
<<<<<<< HEAD
    let keypair = Keypair::from_secret_key(&secp, &sk);
    let (xonly, _) = XOnlyPublicKey::from_keypair(&keypair);
=======
    let keypair = KeyPair::from_secret_key(&secp, sk);
    let xonly = XOnlyPublicKey::from_keypair(&keypair);
>>>>>>> 64f3183c

    Address::p2tr(&secp, xonly, None, network)
}

/// Generates a random P2WPKH address.
pub fn random_p2wpkh_address(network: Network) -> Address {
    let secp = Secp256k1::new();
    let (_, pk) = generate_keypair(&secp);

<<<<<<< HEAD
    Address::p2wpkh(
        &CompressedPublicKey::try_from(PublicKey::new(pk))
            .expect("failed to create p2wpkh address"),
        network,
    )
=======
    Address::p2wpkh(&PublicKey::new(pk), network).expect("failed to create p2wpkh address")
>>>>>>> 64f3183c
}

/// Generates a random P2WSH address.
pub fn random_p2wsh_address(network: Network) -> Address {
    let mut bytes = [0u8; 32];
    fill_bytes(&mut bytes);
<<<<<<< HEAD
    Address::p2wsh(&Script::from_bytes(&bytes).to_p2wsh(), network)
=======
    Address::p2wsh(
        &Script::new_v0_p2wsh(&WScriptHash::from_hash(Hash::from_slice(&bytes).unwrap())),
        network,
    )
>>>>>>> 64f3183c
}

fn coinbase_input() -> TxIn {
    TxIn {
        previous_output: OutPoint::null(),
        script_sig: Script::new().into(),
        sequence: Sequence(0xffffffff),
        witness: Witness::new(),
    }
}

pub struct BlockBuilder {
    prev_header: Option<Header>,
    transactions: Vec<Transaction>,
}

impl BlockBuilder {
    pub fn genesis() -> Self {
        Self {
            prev_header: None,
            transactions: vec![],
        }
    }

    pub fn with_prev_header(prev_header: Header) -> Self {
        Self {
            prev_header: Some(prev_header),
            transactions: vec![],
        }
    }

    pub fn with_transaction(mut self, transaction: Transaction) -> Self {
        self.transactions.push(transaction);
        self
    }

    pub fn build(self) -> BitcoinBlock {
        let txdata = if self.transactions.is_empty() {
            // Create a random coinbase transaction.
            vec![TransactionBuilder::coinbase().build()]
        } else {
            self.transactions
        };

        let merkle_root = bitcoin::merkle_tree::calculate_root(
            txdata
                .iter()
                .map(|tx| *tx.compute_txid().as_raw_hash())
                .clone(),
        )
        .unwrap();
        let merkle_root = TxMerkleNode::from_raw_hash(merkle_root);

        let header = match self.prev_header {
            None => genesis(merkle_root),
            Some(prev_header) => header(&prev_header, merkle_root),
        };

        BitcoinBlock { header, txdata }
    }
}

/// Builds a random chain with the given number of block and transactions
/// starting with the Regtest genesis block.
pub fn build_regtest_chain(num_blocks: u32, num_transactions_per_block: u32) -> Vec<Block> {
    let bitcoin_newtork = Network::Regtest;
    let genesis_block = Block::new(genesis_block(bitcoin_newtork));

    // Use a static address to send outputs to.
    // `random_p2pkh_address` isn't used here as it doesn't work in wasm.
    let address = Address::from_str("bcrt1qg4cvn305es3k8j69x06t9hf4v5yx4mxdaeazl8")
        .unwrap()
        .assume_checked();
    let mut blocks = vec![genesis_block.clone()];
    let mut prev_block: Block = genesis_block;
    let mut value = 1;

    // Since we start with a genesis block, we need `num_blocks - 1` additional blocks.
    for _ in 0..num_blocks - 1 {
        let mut block_builder = BlockBuilder::with_prev_header(*prev_block.header());
        let mut transactions = vec![];
        for _ in 0..num_transactions_per_block {
            transactions.push(
                TransactionBuilder::coinbase()
                    .with_output(&address, value)
                    .build(),
            );
            // Vary the value of the transaction to ensure that
            // we get unique outpoints in the blockchain.
            value += 1;
        }

        for transaction in transactions.iter() {
            block_builder = block_builder.with_transaction(transaction.clone());
        }

        let block = Block::new(block_builder.build());
        blocks.push(block.clone());
        prev_block = block;
    }

    blocks
}

fn genesis(merkle_root: TxMerkleNode) -> Header {
    let target = Target::MAX_ATTAINABLE_REGTEST;
    let bits = target.to_compact_lossy();

    let mut header = Header {
        version: Version::from_consensus(1),
        time: 0,
        nonce: 0,
        bits,
        merkle_root,
        prev_blockhash: BlockHash::from_raw_hash(bitcoin::hashes::Hash::all_zeros()),
    };
    solve(&mut header);

    header
}

pub struct TransactionBuilder {
    input: Vec<TxIn>,
    output: Vec<TxOut>,
    lock_time: u32,
}

impl TransactionBuilder {
    pub fn new() -> Self {
        Self {
            input: vec![],
            output: vec![],
            lock_time: 0,
        }
    }

    pub fn coinbase() -> Self {
        Self {
            input: vec![coinbase_input()],
            output: vec![],
            lock_time: 0,
        }
    }

    pub fn with_input(mut self, previous_output: OutPoint, witness: Option<Witness>) -> Self {
        if self.input == vec![coinbase_input()] {
            panic!("A call `with_input` should not be possible if `coinbase` was called");
        }

        let witness = witness.map_or(Witness::new(), |w| w);
        let input = TxIn {
            previous_output,
            script_sig: Script::new().into(),
            sequence: Sequence(0xffffffff),
            witness,
        };
        self.input.push(input);
        self
    }

    pub fn with_output(mut self, address: &Address, satoshi: u64) -> Self {
        self.output.push(TxOut {
            value: Amount::from_sat(satoshi),
            script_pubkey: address.script_pubkey(),
        });
        self
    }

    pub fn with_lock_time(mut self, time: u32) -> Self {
        self.lock_time = time;
        self
    }

    pub fn build(self) -> Transaction {
        let input = if self.input.is_empty() {
            // Default to coinbase if no inputs provided.
            vec![coinbase_input()]
        } else {
            self.input
        };
        let output = if self.output.is_empty() {
            // Use default of 50 BTC.
            vec![TxOut {
<<<<<<< HEAD
                value: Amount::from_sat(50_0000_0000),
                script_pubkey: random_p2pkh_address(Network::Regtest).script_pubkey(),
=======
                value: 50_0000_0000,
                script_pubkey: random_p2pkh_address(bitcoin::Network::Regtest).script_pubkey(),
>>>>>>> 64f3183c
            }]
        } else {
            self.output
        };

        Transaction {
            version: bitcoin::transaction::Version(1),
            lock_time: LockTime::from_consensus(self.lock_time),
            input,
            output,
        }
    }
}

impl Default for TransactionBuilder {
    fn default() -> Self {
        Self::new()
    }
}

fn header(prev_header: &Header, merkle_root: TxMerkleNode) -> Header {
    let time = prev_header.time + 60 * 10; // 10 minutes.
    let bits = prev_header.target().to_compact_lossy();

    let mut header = Header {
        version: Version::from_consensus(1),
        time,
        nonce: 0,
        bits,
        merkle_root,
        prev_blockhash: prev_header.block_hash(),
    };
    solve(&mut header);

    header
}

fn solve(header: &mut Header) {
    let target = header.target();
    while header.validate_pow(target).is_err() {
        header.nonce += 1;
    }
}

#[cfg(test)]
mod test {
    mod transaction_builder {
        use crate::{random_p2pkh_address, TransactionBuilder};
        use bitcoin::{Network, OutPoint};

        #[test]
        fn new_build() {
            let tx = TransactionBuilder::new().build();
            assert!(tx.is_coinbase());
            assert_eq!(tx.input.len(), 1);
            assert_eq!(tx.input[0].previous_output, OutPoint::null());
            assert_eq!(tx.output.len(), 1);
            assert_eq!(tx.output[0].value.to_sat(), 50_0000_0000);
        }

        #[test]
        fn coinbase() {
            let tx = TransactionBuilder::coinbase().build();
            assert!(tx.is_coinbase());
            assert_eq!(tx.input.len(), 1);
            assert_eq!(tx.input[0].previous_output, OutPoint::null());
            assert_eq!(tx.output.len(), 1);
            assert_eq!(tx.output[0].value.to_sat(), 50_0000_0000);
        }

        #[test]
        #[should_panic(
            expected = "A call `with_input` should not be possible if `coinbase` was called"
        )]
        fn with_input_panic() {
            let address = random_p2pkh_address(Network::Regtest);
            let coinbase_tx = TransactionBuilder::coinbase()
                .with_output(&address, 1000)
                .build();

            TransactionBuilder::coinbase()
                .with_input(bitcoin::OutPoint::new(coinbase_tx.compute_txid(), 0), None);
        }

        #[test]
        fn with_output() {
            let address = random_p2pkh_address(Network::Regtest);
            let tx = TransactionBuilder::coinbase()
                .with_output(&address, 1000)
                .build();

            assert!(tx.is_coinbase());
            assert_eq!(tx.input.len(), 1);
            assert_eq!(tx.input[0].previous_output, OutPoint::null());
            assert_eq!(tx.output.len(), 1);
            assert_eq!(tx.output[0].value.to_sat(), 1000);
            assert_eq!(tx.output[0].script_pubkey, address.script_pubkey());
        }

        #[test]
        fn with_output_2() {
            let network = Network::Regtest;
            let address_0 = random_p2pkh_address(network);
            let address_1 = random_p2pkh_address(network);
            let tx = TransactionBuilder::coinbase()
                .with_output(&address_0, 1000)
                .with_output(&address_1, 2000)
                .build();

            assert!(tx.is_coinbase());
            assert_eq!(tx.input.len(), 1);
            assert_eq!(tx.input[0].previous_output, OutPoint::null());
            assert_eq!(tx.output.len(), 2);
            assert_eq!(tx.output[0].value.to_sat(), 1000);
            assert_eq!(tx.output[0].script_pubkey, address_0.script_pubkey());
            assert_eq!(tx.output[1].value.to_sat(), 2000);
            assert_eq!(tx.output[1].script_pubkey, address_1.script_pubkey());
        }

        #[test]
        fn with_input() {
            let network = Network::Regtest;
            let address = random_p2pkh_address(network);
            let coinbase_tx = TransactionBuilder::coinbase()
                .with_output(&address, 1000)
                .build();

            let tx = TransactionBuilder::new()
                .with_input(bitcoin::OutPoint::new(coinbase_tx.compute_txid(), 0), None)
                .build();
            assert!(!tx.is_coinbase());
            assert_eq!(tx.input.len(), 1);
            assert_eq!(
                tx.input[0].previous_output,
                bitcoin::OutPoint::new(coinbase_tx.compute_txid(), 0)
            );
            assert_eq!(tx.output.len(), 1);
            assert_eq!(tx.output[0].value.to_sat(), 50_0000_0000);
        }

        #[test]
        fn with_input_2() {
            let network = Network::Regtest;
            let address = random_p2pkh_address(network);
            let coinbase_tx_0 = TransactionBuilder::coinbase()
                .with_output(&address, 1000)
                .build();
            let coinbase_tx_1 = TransactionBuilder::coinbase()
                .with_output(&address, 2000)
                .build();

            let tx = TransactionBuilder::new()
                .with_input(
                    bitcoin::OutPoint::new(coinbase_tx_0.compute_txid(), 0),
                    None,
                )
                .with_input(
                    bitcoin::OutPoint::new(coinbase_tx_1.compute_txid(), 0),
                    None,
                )
                .build();
            assert!(!tx.is_coinbase());
            assert_eq!(tx.input.len(), 2);
            assert_eq!(
                tx.input[0].previous_output,
                bitcoin::OutPoint::new(coinbase_tx_0.compute_txid(), 0)
            );
            assert_eq!(
                tx.input[1].previous_output,
                bitcoin::OutPoint::new(coinbase_tx_1.compute_txid(), 0)
            );
            assert_eq!(tx.output.len(), 1);
            assert_eq!(tx.output[0].value.to_sat(), 50_0000_0000);
        }
    }
}<|MERGE_RESOLUTION|>--- conflicted
+++ resolved
@@ -1,6 +1,5 @@
 use bitcoin::blockdata::constants::genesis_block;
 use bitcoin::{
-<<<<<<< HEAD
     absolute::LockTime,
     block::{Header, Version},
     key::Keypair,
@@ -8,11 +7,6 @@
     Address, Amount, Block as BitcoinBlock, BlockHash, CompressedPublicKey, Network, OutPoint,
     PublicKey, Script, Sequence, Target, Transaction, TxIn, TxMerkleNode, TxOut, Witness,
     XOnlyPublicKey,
-=======
-    hashes::Hash, secp256k1::Secp256k1, util::uint::Uint256, Address, Block as BitcoinBlock,
-    BlockHash, BlockHeader as Header, KeyPair, Network, OutPoint, PublicKey, Script, Transaction,
-    TxIn, TxMerkleNode, TxOut, WScriptHash, Witness, XOnlyPublicKey,
->>>>>>> 64f3183c
 };
 use ic_btc_types::Block;
 use simple_rng::{fill_bytes, generate_keypair};
@@ -25,24 +19,15 @@
     let secp = Secp256k1::new();
     let (_, pk) = generate_keypair(&secp);
 
-<<<<<<< HEAD
     Address::p2pkh(PublicKey::new(pk), network)
-=======
-    Address::p2pkh(&PublicKey::new(pk), network)
->>>>>>> 64f3183c
 }
 
 /// Generates a random P2SH address.
 pub fn random_p2tr_address(network: Network) -> Address {
     let secp = Secp256k1::new();
     let (sk, _) = generate_keypair(&secp);
-<<<<<<< HEAD
     let keypair = Keypair::from_secret_key(&secp, &sk);
     let (xonly, _) = XOnlyPublicKey::from_keypair(&keypair);
-=======
-    let keypair = KeyPair::from_secret_key(&secp, sk);
-    let xonly = XOnlyPublicKey::from_keypair(&keypair);
->>>>>>> 64f3183c
 
     Address::p2tr(&secp, xonly, None, network)
 }
@@ -52,29 +37,18 @@
     let secp = Secp256k1::new();
     let (_, pk) = generate_keypair(&secp);
 
-<<<<<<< HEAD
     Address::p2wpkh(
         &CompressedPublicKey::try_from(PublicKey::new(pk))
             .expect("failed to create p2wpkh address"),
         network,
     )
-=======
-    Address::p2wpkh(&PublicKey::new(pk), network).expect("failed to create p2wpkh address")
->>>>>>> 64f3183c
 }
 
 /// Generates a random P2WSH address.
 pub fn random_p2wsh_address(network: Network) -> Address {
     let mut bytes = [0u8; 32];
     fill_bytes(&mut bytes);
-<<<<<<< HEAD
     Address::p2wsh(&Script::from_bytes(&bytes).to_p2wsh(), network)
-=======
-    Address::p2wsh(
-        &Script::new_v0_p2wsh(&WScriptHash::from_hash(Hash::from_slice(&bytes).unwrap())),
-        network,
-    )
->>>>>>> 64f3183c
 }
 
 fn coinbase_input() -> TxIn {
@@ -258,13 +232,8 @@
         let output = if self.output.is_empty() {
             // Use default of 50 BTC.
             vec![TxOut {
-<<<<<<< HEAD
                 value: Amount::from_sat(50_0000_0000),
                 script_pubkey: random_p2pkh_address(Network::Regtest).script_pubkey(),
-=======
-                value: 50_0000_0000,
-                script_pubkey: random_p2pkh_address(bitcoin::Network::Regtest).script_pubkey(),
->>>>>>> 64f3183c
             }]
         } else {
             self.output
