--- conflicted
+++ resolved
@@ -81,11 +81,7 @@
 }
 
 /// Builds a random chain with the given number of block and transactions
-<<<<<<< HEAD
-/// and starting with the Regtest genesis block.
-=======
 /// starting with the Regtest genesis block.
->>>>>>> 50479776
 pub fn build_regtest_chain(num_blocks: u32, num_transactions_per_block: u32) -> Vec<Block> {
     let genesis_block = Block::new(genesis_block(Network::Regtest));
 
