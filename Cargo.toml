[workspace]

members = [
    "canister",
    "interface",

    # Crates used for development only.
    "benchmarks",
    "bootstrap/state-builder",
    "bootstrap/uploader",
    "e2e-tests/scenario-1",
    "e2e-tests/scenario-2",
    "e2e-tests/scenario-3",
<<<<<<< HEAD
    "test-utils",
=======
    "e2e-tests/disable-api-if-not-fully-synced-flag",
>>>>>>> 9f5eea74
    "validation",
]
<|MERGE_RESOLUTION|>--- conflicted
+++ resolved
@@ -1,20 +1,20 @@
 [workspace]
 
 members = [
+    # Production crates
     "canister",
     "interface",
+    "validation",
 
-    # Crates used for development only.
-    "benchmarks",
+    # Crates for bootstrapping the state
     "bootstrap/state-builder",
     "bootstrap/uploader",
+
+    # Crates used for testing only.
+    "benchmarks",
     "e2e-tests/scenario-1",
     "e2e-tests/scenario-2",
     "e2e-tests/scenario-3",
-<<<<<<< HEAD
+    "e2e-tests/disable-api-if-not-fully-synced-flag",
     "test-utils",
-=======
-    "e2e-tests/disable-api-if-not-fully-synced-flag",
->>>>>>> 9f5eea74
-    "validation",
 ]
