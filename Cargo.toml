--- conflicted
+++ resolved
@@ -41,12 +41,7 @@
 #path = "src/examples/explore_utxos.rs"
 
 [dev-dependencies]
-<<<<<<< HEAD
 ic-btc-test-utils = { git = "https://github.com/dfinity/ic", rev = "0acc04638bb2be562c146c2480e6217eb572aa77" }
-
-=======
-#ic-btc-test-utils = { path = "../test-utils" }
->>>>>>> 0f43bc7a
 #bitcoin = {version = "0.28.1", features = ["rand"]} # needed for generating secp256k1 keys.
 #clap = {version = "3.1.9", features = ["derive"]}
 #maplit = "1.0.2"
