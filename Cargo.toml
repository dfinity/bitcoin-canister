--- conflicted
+++ resolved
@@ -5,8 +5,5 @@
     "canister",
     "e2e-tests/scenario-1",
     "e2e-tests/scenario-2",
-<<<<<<< HEAD
-=======
     "validation",
->>>>>>> 0e996988
 ]
